The following is a summary of the user-visible changes for each of
python-microscope releases.

Version 0.3.0 (yyyy/mm/dd)
--------------------------

<<<<<<< HEAD
* New hardware supported:

  * IDS uEye cameras
=======
* Python 3.5 or later is now required.  Python 2 is no longer
  supported.  This drops the dependency on the six and enum34.
>>>>>>> 657a5208

* `CoboltLaser` now has a default value for its `baud` argument.

* `LaserDevice.set_power_mw` now clips the set value to the device
  actual range.  Previously, the behaviour was undefined.

* Added Device server support for Windows services.

* DataDevices now handle a stack of clients to receive data.

* New abstract methods:

  * `LaserDevice.get_min_power_mw`
  * `LaserDevice.is_alive`


Version 0.2.0 (2018/06/13)
--------------------------

* New classes:

  * DeformableMirror
  * TriggerTargetMixIn
  * SerialDeviceMixIn
  * TriggerType
  * TriggerMode

* New hardware supported:

  * Alpao deformable mirrors
  * Boston Micromachines Corporation (BMC) deformable mirrors
  * Thorlabs filter wheels

* Abstract class for FilterWheel moved to the `microscope.devices`
  module, where all other abstract device class are.

* New module `microscope.gui` for simple testing of individual
  devices.

* Now dependent on the enum34 package for python pre 3.4.

* Multiple fixes to support Python 3.

* This is the last release with planned support for Python 2.


Version 0.1.0 (2017/05/04)
--------------------------

* New abstract class FilterWheel.

* New classes Client and DataClient.

* New dependency on six.

* Removed dependency on PyME.

* Now works in Linux too.

* Start writing of user documentation.


Version 0.0.1 (2016/11/24)
--------------------------

* Initial release of python-microscope.<|MERGE_RESOLUTION|>--- conflicted
+++ resolved
@@ -4,14 +4,12 @@
 Version 0.3.0 (yyyy/mm/dd)
 --------------------------
 
-<<<<<<< HEAD
+* Python 3.5 or later is now required.  Python 2 is no longer
+  supported.  This drops the dependency on the six and enum34.
+
 * New hardware supported:
 
   * IDS uEye cameras
-=======
-* Python 3.5 or later is now required.  Python 2 is no longer
-  supported.  This drops the dependency on the six and enum34.
->>>>>>> 657a5208
 
 * `CoboltLaser` now has a default value for its `baud` argument.
 
