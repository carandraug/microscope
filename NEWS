The following is a summary of the user-visible changes for each of
python-microscope releases.

Version 0.4.0 (upcoming)
------------------------

* Selected most important, backwards incompatible, changes:

  * The `Setting` class is now private.  The only supported method to
    add settings to a `Device` is via its `add_setting` method.

* New devices supported:

<<<<<<< HEAD
  * Coherent Obis laser.
  * Linkam stage (requires LinkamSDK C library)
  * Prior ProScan III controller
=======
  * Coherent Obis laser
  * Lumencor Spectra III light engine
  * Prior ProScan III controller
  * Prior filter wheels
  * Toptica iBeam laser
>>>>>>> 9b58109f

* Changes to device ABCs:

  * Device:

    * The `Device._logger` attribute has been removed.  It is
      recommended to use a logger for the module.

  * DeformableMirror:

    * Concrete classes must implement the `n_actuators` public
      property instead of the private _n_actuators`.

* The device server and clients no longer force pickle protocol
  version 2.  If the client and server are running different Python
  versions it may be necessary to specify a version number.  This
  should be done on the side with the highest support version number
  by setting `Pyro4.config.PICKLE_PROTOCOL_VERSION`.


Version 0.3.0 (2019/11/07)
--------------------------

* Selected most important, backwards incompatible, changes:

  * `microscope.device`, function used to create a device definition,
    changed signature.  The arguments to the device constructor must
    now be passed as a dictionary.

  * Python 2 is no longer supported.

  * New requirements:

    * Python >= 3.5
    * hidapi

* New devices supported:

  * Andor (EM)CCD cameras (requires Andor's atmcd C library)
  * Aurox Clarity (requires hidapi Python package)
  * Imagine Optic Mirao 52-e deformable mirror (requires mirao52e C library)
  * Linkam Correlative Microscopy Stage (requires LinkamSDK C library)
  * Ximea cameras (requires Ximea's xiAPI Python package)

* Changes to device ABCs:

  * New ABC `ControllerDevice` for controller devices.

  * Laser devices:

    * New abstract methods:

      * `LaserDevice.get_min_power_mw`
      * `LaserDevice.is_alive`

    * `LaserDevice.set_power_mw` now clips the set value to the device
      actual range.  Previously, the behaviour was undefined and
      device specific.

  * Camera devices:

    * Added ROIs and binning support.

    * New abstract methods:

      * `CameraDevice._get_binning`
      * `CameraDevice._get_roi`
      * `CameraDevice._set_binning`
      * `CameraDevice._set_roi`

  * DataDevices:

    * Data clients are now on a stack to facilitate temporary
      redirection of data to some other client.

  * Filterwheel devices:

    * New method `FilterWheelBase.get_num_positions`

    * New abstract methods:

      * `FilterWheelBase.get_position`
      * `FilterWheelBase.set_position`

* Device specific changes:

  * Omicron TA Deepstar laser:

    * Now returns actual laser power instead of the set laser power.
      Requires device to be fitted with the APC option.

  * Test camera:

    * Added new setting to control created image.  In addition of
      noise, can also return stripes, spots, or gradients.  See
      `microscope.testsuite.devices.ImageGenerator`.

* Removed requirements:

  * enum34
  * six

* The `deviceserver` program can now be used as a Windows service.

* Fixed PyPI releases to include the `microscope.mirrorq and
  `microscope.filterwheels` subpackages.

* New `microscope.devices.ROI` and `microscope.devices.Binning`
  classes to represent those camera settings.


Version 0.2.0 (2018/06/13)
--------------------------

* New classes:

  * DeformableMirror
  * TriggerTargetMixIn
  * SerialDeviceMixIn
  * TriggerType
  * TriggerMode

* New hardware supported:

  * Alpao deformable mirrors
  * Boston Micromachines Corporation (BMC) deformable mirrors
  * Thorlabs filter wheels

* Abstract class for FilterWheel moved to the `microscope.devices`
  module, where all other abstract device class are.

* New module `microscope.gui` for simple testing of individual
  devices.

* Now dependent on the enum34 package for python pre 3.4.

* Multiple fixes to support Python 3.

* This is the last release with planned support for Python 2.


Version 0.1.0 (2017/05/04)
--------------------------

* New abstract class FilterWheel.

* New classes Client and DataClient.

* New dependency on six.

* Removed dependency on PyME.

* Now works in Linux too.

* Start writing of user documentation.


Version 0.0.1 (2016/11/24)
--------------------------

* Initial release of python-microscope.<|MERGE_RESOLUTION|>--- conflicted
+++ resolved
@@ -11,17 +11,11 @@
 
 * New devices supported:
 
-<<<<<<< HEAD
-  * Coherent Obis laser.
-  * Linkam stage (requires LinkamSDK C library)
-  * Prior ProScan III controller
-=======
   * Coherent Obis laser
   * Lumencor Spectra III light engine
   * Prior ProScan III controller
   * Prior filter wheels
   * Toptica iBeam laser
->>>>>>> 9b58109f
 
 * Changes to device ABCs:
 
