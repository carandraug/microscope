#!/usr/bin/env python
# -*- coding: utf-8 -*-

# Copyright (C) 2017-2020 David Pinto <david.pinto@bioch.ox.ac.uk>
# Copyright (C) 2016-2020 Mick Phillips <mick.phillips@gmail.com>
#
# Microscope is free software: you can redistribute it and/or modify
# it under the terms of the GNU General Public License as published by
# the Free Software Foundation, either version 3 of the License, or
# (at your option) any later version.
#
# Microscope is distributed in the hope that it will be useful,
# but WITHOUT ANY WARRANTY; without even the implied warranty of
# MERCHANTABILITY or FITNESS FOR A PARTICULAR PURPOSE.  See the
# GNU General Public License for more details.
#
# You should have received a copy of the GNU General Public License
# along with Microscope.  If not, see <http://www.gnu.org/licenses/>.

"""Classes for control of microscope components.

This module provides base classes for experiment control and data
acquisition devices that can be served over Pyro. This means that each
device may be served from a separate process, or even from a different PC.
"""

import abc
import functools
import itertools
import logging
import queue
import threading
import time
import typing

from ast import literal_eval
from collections import OrderedDict, namedtuple
from threading import Thread
from enum import Enum, EnumMeta

import numpy
import Pyro4


_logger = logging.getLogger(__name__)


# A tuple that defines a region of interest.
ROI = namedtuple('ROI', ['left', 'top', 'width', 'height'])
# A tuple containing parameters for horizontal and vertical binning.
Binning = namedtuple('Binning', ['h', 'v'])


# Trigger types.
(TRIGGER_AFTER, TRIGGER_BEFORE, TRIGGER_DURATION, TRIGGER_SOFT) = range(4)

# Mapping of setting data types descriptors to allowed-value types.
#
# We use a descriptor for the type instead of the actual type because
# there may not be a unique proper type as for example in enum.
DTYPES = {
    'int': (tuple,),
    'float': (tuple,),
    'bool': (type(None),),
    'enum': (list, EnumMeta, dict, tuple),
    'str': (int,),
    'tuple': (type(None),),
}


def _call_if_callable(f):
    """Call callables, or return value of non-callables."""
    return f() if callable(f) else f


class _Setting():
    # TODO: refactor into subclasses to avoid if isinstance .. elif .. else.
    # Settings classes should be private: devices should use a factory method
    # rather than instantiate settings directly; most already use add_setting
    # for this.
    def __init__(self, name, dtype, get_func, set_func=None, values=None,
                 readonly=False):
        """Create a setting.

        :param name: the setting's name
        :param dtype: a data type from ('int', 'float', 'bool', 'enum', 'str')
        :param get_func: a function to get the current value
        :param set_func: a function to set the value
        :param values: a description of allowed values dependent on dtype,
                       or function that returns a description
        :param readonly: an optional flag to indicate a read-only setting.

        A client needs some way of knowing a setting name and data type,
        retrieving the current value and, if settable, a way to retrieve
        allowable values, and set the value.

        Setters and getters accept or return:
            the setting value for int, float, bool and str;
            the setting index into a list, dict or Enum type for enum.
        """
        self.name = name
        if dtype not in DTYPES:
            raise Exception('Unsupported dtype.')
        elif not (isinstance(values, DTYPES[dtype]) or callable(values)):
            raise Exception("Invalid values type for %s '%s':"
                            " expected function or %s"
                            % (dtype, name, DTYPES[dtype]))
        self.dtype = dtype
        self._get = get_func
        self._values = values
        self._readonly = readonly
        self._last_written = None
        if self._get is not None:
            self._set = set_func
        else:
            # Cache last written value for write-only settings.
            def w(value):
                self._last_written = value
                set_func(value)
            self._set = w

    def describe(self):
        return {
            'type': self.dtype,
            'values': self.values(),
            'readonly': self.readonly(),
            'cached': self._last_written is not None}

    def get(self):
        if self._get is not None:
            value = self._get()
        else:
            value = self._last_written
        if isinstance(self._values, EnumMeta):
            return self._values(value).value
        else:
            return value

    def readonly(self):
        return _call_if_callable(self._readonly)

    def set(self, value):
        """Set a setting."""
        if self._set is None:
            raise NotImplementedError
        # TODO further validation.
        if isinstance(self._values, EnumMeta):
            value = self._values(value)
        self._set(value)

    def values(self):
        if isinstance(self._values, EnumMeta):
            return [(v.value, v.name) for v in self._values]
        values = _call_if_callable(self._values)
        if values is not None:
            if self.dtype == 'enum':
                if isinstance(values, dict):
                    return list(values.items())
                else:
                    # self._values is a list or tuple
                    return list(enumerate(values))
            elif self._values is not None:
                return values


def device(cls, host, port, conf={}, uid=None):
    """Define a device and where to serve it.

    A device definition for use in deviceserver config files.

    Args:
        cls (type): type/class of device to serve.
        host (str): hostname or ip address serving the device.
        port (int): port number used to serve the device.
        conf (dict): keyword arguments to construct the device.  The
            device is effectively constructed with `cls(**conf)`.
        uid (str): used to identify "floating" devices (see
            documentation for :class:`FloatingDeviceMixin`)
    """
    return dict(cls=cls, host=host, port=int(port), uid=uid, conf=conf)


class FloatingDeviceMixin(metaclass=abc.ABCMeta):
    """A mixin for devices that 'float'.

    Some SDKs handling multiple devices do not allow for explicit
    selection of a specific device: instead, a device must be
    initialized and then queried to determine its ID. This class is
    a mixin which identifies a subclass as floating, and enforces
    the implementation of a 'get_id' method.
    """
    @abc.abstractmethod
    def get_id(self):
        """Return a unique hardware identifier, such as a serial number."""
        pass


class Device(metaclass=abc.ABCMeta):
    """A base device class. All devices should subclass this class.

    Args:
        index (int): the index of the device on a shared library.
            This argument is added by the deviceserver.
    """

    def __init__(self, index=None):
        self.enabled = None
        # A list of settings. (Can't serialize OrderedDict, so use {}.)
        self._settings = OrderedDict()
        self._index = index

    def __del__(self):
        self.shutdown()

    def get_is_enabled(self):
        return self.enabled

    def _on_disable(self):
        """Do any device-specific work on disable.

        Subclasses should override this method, rather than modify
        disable(self).
        """
        return True

    def disable(self):
        """Disable the device for a short period for inactivity."""
        self._on_disable()
        self.enabled = False

    def _on_enable(self):
        """Do any device-specific work on enable.

        Subclasses should override this method, rather than modify
        enable(self).
        """
        return True

    def enable(self):
        """Enable the device."""
        try:
            self.enabled = self._on_enable()
        except Exception as err:
            _logger.debug("Error in _on_enable:", exc_info=err)

    @abc.abstractmethod
    def _on_shutdown(self):
        """Subclasses over-ride this with tasks to do on shutdown."""
        pass

    @abc.abstractmethod
    def initialize(self):
        """Initialize the device."""
        pass

    def shutdown(self):
        """Shutdown the device for a prolonged period of inactivity."""
        try:
            self.disable()
        except Exception as e:
            _logger.warning("Exception in disable() during shutdown: %s", e)
        _logger.info("Shutting down ... ... ...")
        self._on_shutdown()
        _logger.info("... ... ... ... shut down completed.")

    def make_safe(self):
        """Put the device into a safe state."""
        pass

    def add_setting(self, name, dtype, get_func, set_func, values,
                    readonly=False):
        """Add a setting definition.

        :param name: the setting's name
        :param dtype: a data type from ('int', 'float', 'bool', 'enum', 'str')
        :param get_func: a function to get the current value
        :param set_func: a function to set the value
        :param values: a description of allowed values dependent on dtype,
                       or function that returns a description
        :param readonly: an optional flag to indicate a read-only setting.

        A client needs some way of knowing a setting name and data type,
        retrieving the current value and, if settable, a way to retrieve
        allowable values, and set the value.
        We store this info in an OrderedDict. I considered having a Setting
        class with getter, setter, etc., and adding Setting instances as
        device attributes, but Pyro does not support dot notation to access
        the functions we need (e.g. Device.some_setting.set ), so I'd have to
        write access functions, anyway.
        """
        if dtype not in DTYPES:
            raise Exception('Unsupported dtype.')
        elif not (isinstance(values, DTYPES[dtype]) or callable(values)):
            raise Exception("Invalid values type for %s '%s':"
                            " expected function or %s"
                            % (dtype, name, DTYPES[dtype]))
        else:
            self._settings[name] = _Setting(name, dtype, get_func, set_func,
                                            values, readonly)

    def get_setting(self, name):
        """Return the current value of a setting."""
        try:
            return self._settings[name].get()
        except Exception as err:
            _logger.error("in get_setting(%s):", name, exc_info=err)
            raise

    def get_all_settings(self):
        """Return ordered settings as a list of dicts."""
        # Fetching some settings may fail depending on device state.
        # Report these values as 'None' and continue fetching other settings.
        def catch(f):
            try:
                return f()
            except Exception as err:
                _logger.error("getting %s: %s", f.__self__.name, err)
                return None
        return {k: catch(v.get) for k, v in self._settings.items()}

    def set_setting(self, name, value):
        """Set a setting."""
        try:
            self._settings[name].set(value)
        except Exception as err:
            _logger.error("in set_setting(%s):", name, exc_info=err)
            raise

    def describe_setting(self, name):
        """Return ordered setting descriptions as a list of dicts."""
        return self._settings[name].describe()

    def describe_settings(self):
        """Return ordered setting descriptions as a list of dicts."""
        return [(k, v.describe()) for (k, v) in self._settings.items()]

    def update_settings(self, incoming, init=False):
        """Update settings based on dict of settings and values."""
        if init:
            # Assume nothing about state: set everything.
            my_keys = set(self._settings.keys())
            their_keys = set(incoming.keys())
            update_keys = my_keys & their_keys
            if update_keys != my_keys:
                missing = ', '.join([k for k in my_keys - their_keys])
                msg = 'update_settings init=True but missing keys: %s.' % missing
                _logger.debug(msg)
                raise Exception(msg)
        else:
            # Only update changed values.
            my_keys = set(self._settings.keys())
            their_keys = set(incoming.keys())
            update_keys = set(key for key in my_keys & their_keys
                              if self.get_setting(key) != incoming[key])
        results = {}
        # Update values.
        for key in update_keys:
            if key not in my_keys or not self._settings[key].set:
                # Setting not recognised or no set function implemented
                results[key] = NotImplemented
                update_keys.remove(key)
                continue
            if _call_if_callable(self._settings[key].readonly):
                continue
            self._settings[key].set(incoming[key])
        # Read back values in second loop.
        for key in update_keys:
            results[key] = self._settings[key].get()
        return results


def keep_acquiring(func):
    """Wrapper to preserve acquiring state of data capture devices."""
    def wrapper(self, *args, **kwargs):
        if self._acquiring:
            self.abort()
            result = func(self, *args, **kwargs)
            self._on_enable()
        else:
            result = func(self, *args, **kwargs)
        return result

    return wrapper


class DataDevice(Device, metaclass=abc.ABCMeta):
    """A data capture device.

    This class handles a thread to fetch data from a device and dispatch
    it to a client.  The client is set using set_client(uri) or (legacy)
    receiveClient(uri).

    Derived classed should implement::
      * abort(self)                ---  required
      * _fetch_data(self)          ---  required
      * _process_data(self, data)  ---  optional

    Derived classes may override __init__, enable and disable, but must
    ensure to call this class's implementations as indicated in the docstrings.
    """
    def __init__(self, buffer_length=0, **kwargs):
        """Derived.__init__ must call this at some point."""
        super().__init__(**kwargs)
        # A thread to fetch and dispatch data.
        self._fetch_thread = None
        # A flag to control the _fetch_thread.
        self._fetch_thread_run = False
        # A flag to indicate that this class uses a fetch callback.
        self._using_callback = False
        # Clients to which we send data.
        self._clientStack = []
        # A set of live clients to avoid repeated dispatch to disconnected client.
        self._liveClients = set()
        # A thread to dispatch data.
        self._dispatch_thread = None
        # A buffer for data dispatch.
        self._dispatch_buffer = queue.Queue(maxsize=buffer_length)
        # A flag to indicate if device is ready to acquire.
        self._acquiring = False
        # A condition to signal arrival of a new data and unblock grab_next_data
        self._new_data_condition = threading.Condition()

    def __del__(self):
        self.disable()
        super().__del__()

    # Wrap set_setting to pause and resume acquisition.
    set_setting = keep_acquiring(Device.set_setting)

    @abc.abstractmethod
    def abort(self):
        """Stop acquisition as soon as possible."""
        self._acquiring = False

    def enable(self):
        """Enable the data capture device.

        Ensures that a data handling threads are running.
        Implement device-specific code in _on_enable .
        """
        _logger.debug("Enabling ...")
        # Call device-specific code.
        try:
            result = self._on_enable()
        except Exception as err:
            _logger.debug("Error in _on_enable:", exc_info=err)
            self.enabled = False
            raise err
        if not result:
            self.enabled = False
        else:
            self.enabled = True
            # Set up data fetching
            if self._using_callback:
                if self._fetch_thread:
                    self._fetch_thread_run = False
            else:
                if not self._fetch_thread or not self._fetch_thread.is_alive():
                    self._fetch_thread = Thread(target=self._fetch_loop)
                    self._fetch_thread.daemon = True
                    self._fetch_thread.start()
            if not self._dispatch_thread or not self._dispatch_thread.is_alive():
                self._dispatch_thread = Thread(target=self._dispatch_loop)
                self._dispatch_thread.daemon = True
                self._dispatch_thread.start()
            _logger.debug("... enabled.")
        return self.enabled

    def disable(self):
        """Disable the data capture device.

        Implement device-specific code in _on_disable ."""
        self.enabled = False
        if self._fetch_thread:
            if self._fetch_thread.is_alive():
                self._fetch_thread_run = False
                self._fetch_thread.join()
        super().disable()

    @abc.abstractmethod
    def _fetch_data(self):
        """Poll for data and return it, with minimal processing.

        If the device uses buffering in software, this function should copy
        the data from the buffer, release or recycle the buffer, then return
        a reference to the copy. Otherwise, if the SDK returns a data object
        that will not be written to again, this function can just return a
        reference to the object.
        If no data is available, return None.
        """
        return None

    def _process_data(self, data):
        """Do any data processing and return data."""
        return data

    def _send_data(self, client, data, timestamp):
        """Dispatch data to the client."""
        try:
            # Currently uses legacy receiveData. Would like to pass
            # this function name as an argument to set_client, but
            # not sure how to subsequently resolve this over Pyro.
            client.receiveData(data, timestamp)
        except (Pyro4.errors.ConnectionClosedError,
                Pyro4.errors.CommunicationError):
            # Client not listening
            _logger.info("Removing %s from client stack: disconnected.",
                         client._pyroUri)
            self._clientStack = list(filter(client.__ne__, self._clientStack))
            self._liveClients = self._liveClients.difference([client])
        except Exception:
            raise

    def _dispatch_loop(self):
        """Process data and send results to any client."""
        while True:
            client, data, timestamp = self._dispatch_buffer.get(block=True)
            if client not in self._liveClients:
                continue
            err = None
            if isinstance(data, Exception):
                standard_exception = Exception(str(data).encode('ascii'))
                try:
                    self._send_data(client, standard_exception, timestamp)
                except Exception as e:
                    err = e
            else:
                try:
                    self._send_data(client, self._process_data(data),
                                    timestamp)
                except Exception as e:
                    err = e
            if err:
                # Raising an exception will kill the dispatch loop. We need
                # another way to notify the client that there was a problem.
                _logger.error("in _dispatch_loop:", exc_info=err)
            self._dispatch_buffer.task_done()

    def _fetch_loop(self):
        """Poll source for data and put it into dispatch buffer."""
        self._fetch_thread_run = True

        while self._fetch_thread_run:
            try:
                data = self._fetch_data()
            except Exception as e:
                _logger.error("in _fetch_loop:", exc_info=e)
                # Raising an exception will kill the fetch loop. We need
                # another way to notify the client that there was a problem.
                timestamp = time.time()
                self._put(e, timestamp)
                data = None
            if data is not None:
                # TODO Add support for timestamp from hardware.
                timestamp = time.time()
                self._put(data, timestamp)
            else:
                time.sleep(0.001)

    @property
    def _client(self):
        """A getter for the current client."""
        return (self._clientStack or [None])[-1]

    @_client.setter
    def _client(self, val):
        """Push or pop a client from the _clientStack."""
        if val is None:
            self._clientStack.pop()
        else:
            self._clientStack.append(val)
        self._liveClients = set(self._clientStack)

    def _put(self, data, timestamp):
        """Put data and timestamp into dispatch buffer with target dispatch client."""
        self._dispatch_buffer.put((self._client, data, timestamp))

    def set_client(self, new_client):
        """Set up a connection to our client.

        Clients now sit in a stack so that a single device may send
        different data to multiple clients in a single experiment.
        The usage is currently::

            device.set_client(client) # Add client to top of stack
            # do stuff, send triggers, receive data
            device.set_client(None)   # Pop top client off stack.

        There is a risk that some other client calls ``None`` before
        the current client is finished.  Avoiding this will require
        rework here to identify the caller and remove only that caller
        from the client stack.
        """
        if new_client is not None:
            if isinstance(new_client, (str, Pyro4.core.URI)):
                self._client = Pyro4.Proxy(new_client)
            else:
                self._client = new_client
        else:
            self._client = None
        # _client uses a setter. Log the result of assignment.
        if self._client is None:
            _logger.info("Current client is None.")
        else:
            _logger.info("Current client is %s.", str(self._client))

    @keep_acquiring
    def update_settings(self, settings, init=False):
        """Update settings, toggling acquisition if necessary."""
        super().update_settings(settings, init)

    # noinspection PyPep8Naming
    def receiveClient(self, client_uri):
        """A passthrough for compatibility."""
        self.set_client(client_uri)

    def grab_next_data(self, soft_trigger=True):
        """Returns results from next trigger via a direct call.

        :param soft_trigger: calls soft_trigger if True,
                               waits for hardware trigger if False.
        """
        if not self.enabled:
            raise Exception("Camera not enabled.")
        self._new_data_condition.acquire()
        # Push self onto client stack.
        self.set_client(self)
        # Wait for data from next trigger.
        if soft_trigger:
            self.soft_trigger()
        self._new_data_condition.wait()
        # Pop self from client stack
        self.set_client(None)
        # Return the data.
        return self._new_data

    # noinspection PyPep8Naming
    def receiveData(self, data, timestamp):
        """Unblocks grab_next_frame so it can return."""
        with self._new_data_condition:
            self._new_data = (data, timestamp)
            self._new_data_condition.notify()


class CameraDevice(DataDevice):
    """Adds functionality to DataDevice to support cameras.

    Defines the interface for cameras.
    Applies a transform to acquired data in the processing step.
    """
    ALLOWED_TRANSFORMS = [p for p in itertools.product(*3 * [[False, True]])]

    def __init__(self, **kwargs):
        super().__init__(**kwargs)
        # A list of readout mode descriptions.
        self._readout_modes = ['default']
        # The index of the current readout mode.
        self._readout_mode = 0
        # Transforms to apply to data (fliplr, flipud, rot90)
        # Transform to correct for readout order.
        self._readout_transform = (False, False, False)
        # Transform supplied by client to correct for system geometry.
        self._client_transform = (False, False, False)
        # Result of combining client and readout transforms
        self._transform = (False, False, False)
        # A transform provided by the client.
        self.add_setting('transform', 'enum',
                         lambda: CameraDevice.ALLOWED_TRANSFORMS.index(self._transform),
                         lambda index: self.set_transform(CameraDevice.ALLOWED_TRANSFORMS[index]),
                         CameraDevice.ALLOWED_TRANSFORMS)
        self.add_setting('readout mode', 'enum',
                         lambda: self._readout_mode,
                         self.set_readout_mode,
                         lambda: self._readout_modes)
        self.add_setting('binning', 'tuple',
                         self.get_binning,
                         self.set_binning,
                         None)
        self.add_setting('roi', 'tuple',
                         self.get_roi,
                         self.set_roi,
                         None)

    def _process_data(self, data):
        """Apply self._transform to data."""
        flips = (self._transform[0], self._transform[1])
        rot = self._transform[2]

        # Choose appropriate transform based on (flips, rot).
        # Do rotation
        data = numpy.rot90(data, rot)
        # Flip
        data = {(0, 0): lambda d: d,
                (0, 1): numpy.flipud,
                (1, 0): numpy.fliplr,
                (1, 1): lambda d: numpy.fliplr(numpy.flipud(d))
                }[flips](data)
        return super()._process_data(data)

    def set_readout_mode(self, description):
        """Set the readout mode and _readout_transform."""
        pass

    def get_transform(self):
        """Return the current transform without readout transform."""
        return self._client_transform

    def set_transform(self, transform):
        """Combine provided transform with readout transform."""
        if isinstance(transform, str):
            transform = literal_eval(transform)
        self._client_transform = transform
        lr, ud, rot = (self._readout_transform[i] ^ transform[i]
                       for i in range(3))
        if self._readout_transform[2] and self._client_transform[2]:
            lr = not lr
            ud = not ud
        self._transform = (lr, ud, rot)

    def _set_readout_transform(self, new_transform):
        """Update readout transform and update resultant transform."""
        self._readout_transform = [bool(int(t)) for t in new_transform]
        self.set_transform(self._client_transform)

    @abc.abstractmethod
    def set_exposure_time(self, value):
        """Set the exposure time on the device.

        :param value: exposure time in seconds
        """
        pass

    def get_exposure_time(self):
        """Return the current exposure time, in seconds."""
        pass

    def get_cycle_time(self):
        """Return the cycle time, in seconds."""
        pass

    def get_sensor_temperature(self):
        """Return the sensor temperature."""
        pass

    @abc.abstractmethod
    def _get_sensor_shape(self):
        """Return a tuple of (width, height) indicating shape in pixels."""
        pass

    def get_sensor_shape(self):
        """Return a tuple of (width, height), corrected for transform."""
        shape = self._get_sensor_shape()
        if self._transform[2]:
            # 90 degree rotation
            shape = (shape[1], shape[0])
        return shape

    @abc.abstractmethod
    def _get_binning(self):
        """Return a tuple of (horizontal, vertical)"""
        pass

    def get_binning(self):
        """Return a tuple of (horizontal, vertical) corrected for transform."""
        binning = self._get_binning()
        if self._transform[2]:
            # 90 degree rotation
            binning = (binning[1], binning[0])
        return binning

    @abc.abstractmethod
    def _set_binning(self, binning):
        """Set binning along both axes. Return True if successful."""
        pass

    def set_binning(self, binning):
        """Set binning along both axes. Return True if successful."""
        h_bin, v_bin = binning
        if self._transform[2]:
            # 90 degree rotation
            binning = Binning(v_bin, h_bin)
        else:
            binning = Binning(h_bin, v_bin)
        return self._set_binning(binning)

    @abc.abstractmethod
    def _get_roi(self):
        """Return the ROI as it is on hardware."""
        raise NotImplementedError()

    def get_roi(self):
        """Return ROI as a rectangle (left, top, width, height).

        Chosen this rectangle format as it completely defines the ROI without
        reference to the sensor geometry."""
        roi = self._get_roi()
        if self._transform[2]:
            # 90 degree rotation
            roi = ROI(roi[1], roi[0], roi[3], roi[2])
        return roi

    @abc.abstractmethod
    def _set_roi(self, roi):
        """Set the ROI on the hardware, return True if successful."""
        return False

    def set_roi(self, roi):
        """Set the ROI according to the provided rectangle.
        ROI is a tuple (left, right, width, height)
        Return True if ROI set correctly, False otherwise."""
        maxw, maxh = self.get_sensor_shape()
        binning = self.get_binning()
        left, top, width, height = roi
        if not width:  # 0 or None
            width = maxw // binning.h
        if not height:  # 0 or None
            height = maxh // binning.v
        if self._transform[2]:
            roi = ROI(left, top, height, width)
        else:
            roi = ROI(left, top, width, height)
        return self._set_roi(roi)

    def get_trigger_type(self):
        """Return the current trigger mode.

        One of
            TRIGGER_AFTER,
            TRIGGER_BEFORE or
            TRIGGER_DURATION (bulb exposure.)
        """
        pass

    def get_meta_data(self):
        """Return metadata."""
        pass

    def soft_trigger(self):
        """Optional software trigger - implement if available."""
        pass


class TriggerType(Enum):
    SOFTWARE = 0
    RISING_EDGE = 1
    FALLING_EDGE = 2
    PULSE = 3


class TriggerMode(Enum):
    ONCE = 1
    BULB = 2
    STROBE = 3
    START = 4


class TriggerTargetMixIn(metaclass=abc.ABCMeta):
    """MixIn for Device that may be the target of a hardware trigger.

    TODO: need some way to retrieve the supported trigger types and
        modes.  We could require subclasses to define `_trigger_types`
        and `_trigger_modes` listing what is supported but would still
        not be enough since often not all trigger type and mode are
        supported.

    """
    @property
    @abc.abstractmethod
    def trigger_mode(self) -> TriggerMode:
        raise NotImplementedError()

    @property
    @abc.abstractmethod
    def trigger_type(self) -> TriggerType:
        raise NotImplementedError()

    @abc.abstractmethod
    def set_trigger(self, ttype: TriggerType, tmode: TriggerMode) -> None:
        """Set device for a specific trigger.
        """
        pass


class SerialDeviceMixIn(metaclass=abc.ABCMeta):
    """MixIn for devices that are controlled via serial.

    Currently handles the flushing and locking of the comms channel
    until a command has finished, and the passthrough to the serial
    channel.

    TODO: add more logic to handle the code duplication of serial
    devices.
    """
    def __init__(self, **kwargs):
        super().__init__(**kwargs)
        # TODO: We should probably construct the connection here but
        #       the Serial constructor takes a lot of arguments, and
        #       it becomes tricky to separate those from arguments to
        #       the constructor of other parent classes.
        self.connection = None  # serial.Serial (to be constructed by child)
        self._comms_lock = threading.RLock()

    def _readline(self):
        """Read a line from connection without leading and trailing whitespace.
        """
        return self.connection.readline().strip()

    def _write(self, command):
        """Send a command to the device.

        This is not a simple passthrough to ``serial.Serial.write``,
        it will append ``b'\\r\\n'`` to command.  Override this method
        if a device requires a specific format.
        """
        return self.connection.write(command + b'\r\n')

    @abc.abstractmethod
    def is_alive(self):
        """Query if device is alive and we can send messages."""
        pass

    @staticmethod
    def lock_comms(func):
        """Decorator to flush input buffer and lock communications.

        There have been problems with the DeepStar lasers returning
        junk characters after the expected response, so it is
        advisable to flush the input buffer prior to running a command
        and subsequent readline.  It also locks the comms channel so
        that a function must finish all its communications before
        another can run.
        """
        @functools.wraps(func)
        def wrapper(self, *args, **kwargs):
            with self._comms_lock:
                self.connection.flushInput()
                return func(self, *args, **kwargs)
        return wrapper


class DeformableMirror(Device, metaclass=abc.ABCMeta):
    """Base class for Deformable Mirrors.

    There is no method to reset or clear a deformable mirror.  While
    different vendors provide functions to do that, it is unclear
    exactly what it does the actuators.  Does it set all actuators
    back to something based on a calibration file?  Does it apply a
    voltage of zero to each?  Does it set the values to zero and what
    does that mean since different deformable mirrors expect values in
    a different range?  For the sake of uniformity, it is better for
    python-microscope users to pass the pattern they want, probably a
    pattern that flattens the mirror.

    It is also unclear what the use case for a reset.  If it just to
    set the mirror to an initial state and not a specific shape, then
    destroying and re-constructing the DeformableMirror object
    provides the most obvious solution.
    """
    @abc.abstractmethod
    def __init__(self, **kwargs) -> None:
        """Constructor.

        The private properties `_patterns` and `_pattern_idx` are
        initialized to `None` to support the queueing of patterns and
        software triggering.
        """
        super().__init__(**kwargs)

        self._patterns = None  # type: typing.Optional[numpy.ndarray]
        self._pattern_idx = -1  # type: int

    @property
    @abc.abstractmethod
    def n_actuators(self) -> int:
        raise NotImplementedError()

    def _validate_patterns(self, patterns: numpy.ndarray) -> None:
        """Validate the shape of a series of patterns.

        Only validates the shape of the patterns, not if the values
        are actually in the [0 1] range.  If some hardware is unable
        to handle values outside their defined range (most will simply
        clip them), then it's the responsability of the subclass to do
        the clipping before sending the values.
        """
        if patterns.ndim > 2:
            raise Exception("PATTERNS has %d dimensions (must be 1 or 2)"
                            % patterns.ndim)
        elif patterns.shape[-1] != self.n_actuators:
            raise Exception(("PATTERNS length of second dimension '%d' differs"
                             " differs from number of actuators '%d'"
                             % (patterns.shape[-1], self.n_actuators)))

    @abc.abstractmethod
    def apply_pattern(self, pattern: numpy.ndarray) -> None:
        """Apply this pattern.
        """
        pass

    def queue_patterns(self, patterns: numpy.ndarray) -> None:
        """Send values to the mirror.

        Parameters
        ----------
        patterns : numpy.array
            An KxN elements array of values in the range [0 1], where N
            equals the number of actuators, and K is the number of
            patterns.

        A convenience fallback is provided for software triggering is
        provided.
        """
        self._validate_patterns(patterns)
        self._patterns = patterns
        self._pattern_idx = -1  # none is applied yet

    def next_pattern(self) -> None:
        """Apply the next pattern in the queue.

        A convenience fallback is provided.
        """
        if self._patterns is None:
            raise Exception("no pattern queued to apply")
        self._pattern_idx += 1
        self.apply_pattern(self._patterns[self._pattern_idx, :])

    def initialize(self) -> None:
        pass

    def _on_shutdown(self) -> None:
        pass


class LaserDevice(Device, metaclass=abc.ABCMeta):
    @abc.abstractmethod
    def __init__(self, **kwargs):
        super().__init__(**kwargs)
        self._set_point = None

    @abc.abstractmethod
    def get_status(self):
        """Query and return the laser status."""
        result = []
        # ...
        return result

    @abc.abstractmethod
    def get_is_on(self):
        """Return True if the laser is currently able to produce light."""
        pass

    @abc.abstractmethod
    def get_min_power_mw(self):
        """Return the min power in mW."""
        pass

    @abc.abstractmethod
    def get_max_power_mw(self):
        """Return the max. power in mW."""
        pass

    @abc.abstractmethod
    def get_power_mw(self):
        """"" Return the current power in mW."""
        pass

    def get_set_power_mw(self):
        """Return the power set point."""
        return self._set_point

    @abc.abstractmethod
    def _set_power_mw(self, mw):
        """Set the power on the device in mW."""
        pass

    def set_power_mw(self, mw):
        """Set the power from an argument in mW and save the set point.

        Args:
            mw (float): Power in mW.  Value will be clipped to the
                valid range for the laser.  See the methods
                :func:`get_max_power_mw` and :func:`get_min_power_mw`
                to retrieve the valid range.

        Returns:
            void
        """
        mw = max(min(mw, self.get_max_power_mw()), self.get_min_power_mw())
        self._set_point = mw
        self._set_power_mw(mw)


class FilterWheelBase(Device, metaclass=abc.ABCMeta):
    def __init__(self, filters: typing.Union[typing.Mapping[int, str],
                                             typing.Iterable] = [],
                 positions: int = 0, **kwargs) -> None:
        super().__init__(**kwargs)
        if isinstance(filters, dict):
            self._filters = filters
        else:
            self._filters = {i: f for (i, f) in enumerate(filters)}
        self._inv_filters = {val: key for key, val in self._filters.items()}
        if not hasattr(self, '_positions'):
            self._positions = positions  # type: int
        # The position as an integer.
        # Deprecated: clients should call get_position and set_position;
        # still exposed as a setting until cockpit uses set_position.
        self.add_setting('position',
                         'int',
                         self.get_position,
                         self.set_position,
                         lambda: (0, self.get_num_positions()))

    def get_num_positions(self) -> int:
        """Returns the number of wheel positions."""
        return(max(self._positions, len(self._filters)))

    @abc.abstractmethod
    def get_position(self) -> int:
        """Return the wheel's current position"""
        return 0

    @abc.abstractmethod
    def set_position(self, position: int) -> None:
        """Set the wheel position."""
        pass

    def get_filters(self) -> typing.List[typing.Tuple[int, str]]:
        return [(k, v) for k, v in self._filters.items()]


class ControllerDevice(Device, metaclass=abc.ABCMeta):
    """Device that controls multiple devices.

    Controller devices usually control multiple stage devices,
    typically a XY and Z stage, a filterwheel, and a light source.
    Controller devices also include multi light source engines.

    Each of the controlled devices requires a name.  The choice of
    name and its documentation is left to the concrete class.

    Initialising and shutting down a controller device must initialise
    and shutdown the controlled devices.  Concrete classes should be
    careful to prevent that the shutdown of a controlled device does
    not shutdown the controller and the other controlled devices.
    This might require that controlled devices do nothing as part of
    their shutdown and initialisation.

    """
    def initialize(self) -> None:
        super().initialize()
        for d in self.devices.values():
            d.initialize()

    @property
    @abc.abstractmethod
    def devices(self) -> typing.Mapping[str, Device]:
        """Map of names to the controlled devices."""
        raise NotImplementedError()

    def _on_shutdown(self) -> None:
        for d in self.devices.values():
            d.shutdown()
        super()._on_shutdown()


<<<<<<< HEAD
class StageAxis(metaclass=abc.ABCMeta):

    @abc.abstractmethod
    def move(self, delta: float) -> None:
=======
# XXX: once python>=3.6 is required, subclass from typing.NamedTuple
# instead.
AxisLimits = typing.NamedTuple('AxisLimits',[('lower', float),
                                             ('upper', float)])

class StageAxis(metaclass=abc.ABCMeta):
    """A single dimension axis for a :class:`StageDevice`.

    A `StageAxis` represents a single axis of a stage and is not a
    :class:`Device` instance on itself.  Even stages with a single
    axis, such as Z-axis piezos, are implemented as a `StageDevice`
    composed of a single `StageAxis` instance.

    The interface for `StageAxis` maps to that of `StageDevice` so
    refer to its documentation.

    """
    @abc.abstractmethod
    def move_by(self, delta: float) -> None:
        """Move axis by given amount."""
>>>>>>> 63267a5a
        raise NotImplementedError()

    @abc.abstractmethod
    def move_to(self, pos: float) -> None:
<<<<<<< HEAD
=======
        """Move axis to specified position."""
>>>>>>> 63267a5a
        raise NotImplementedError()

    @property
    @abc.abstractmethod
    def position(self) -> float:
<<<<<<< HEAD
=======
        """Current axis position."""
        raise NotImplementedError()

    @property
    @abc.abstractmethod
    def limits(self) -> AxisLimits:
        """Upper and lower limits values for position."""
>>>>>>> 63267a5a
        raise NotImplementedError()


class StageDevice(Device, metaclass=abc.ABCMeta):
<<<<<<< HEAD
    """A device that can move, possibly with multiple axis.
=======
    """A stage device, composed of :class:`StageAxis` instances.

    A stage device can have any number of axes and dimensions.  For a
    single `StageDevice` instance each axis has a name that uniquely
    identifies it.  The names of the individual axes are hardware
    dependent and will be part of the concrete class documentation.
    They are typically strings such as `"x"` or `"y"`.

    .. code-block:: python

        stage = SomeStageDevice()
        stage.initialize()
        stage.enable() # may trigger a stage move

        # move operations
        stage.move_to({'x': 42.0, 'y': -5.1})
        stage.move_by({'x': -5.3, 'y': 14.6})

        # Individual StageAxis can be controlled directly.
        x_axis = stage.axes['x']
        y_axis = stage.axes['y']
        x_axis.move_to(42.0)
        y_axis.move_by(-5.3)

    Not all stage devices support simultaneous move of multiple axes.
    Because of this, there is no guarantee that move operations with
    multiple axes are done simultaneously.  Refer to the concrete
    class documentation for hardware specific details.

    If a move operation involves multiple axes and there is no support
    for simultaneous move, the order of the moves is undefined.  If a
    specific order is required, one can either call the move functions
    multiple times in the expected order, or do so via the individual
    axes, like so:

    .. code-block:: python

        # Move the x axis first, then mvoe the y axis:
        stage.move_by({'x': 10})
        stage.move_by({'y': 4})

        # The same thing but via the individual axes:
        stage.axes['x'].move_by(10)
        stage.axes['y'].move_by(4)

    Move operations will not attempt to move a stage beyond its
    limits.  If a call to the move functions would require the stage
    to move beyond its limits the move operation is clipped to the
    axes limits.  No exception is raised.

    .. code-block:: python

        # Moves x axis to the its upper limit:
        x_axis.move_to(x_axis.limits.upper)

        # The same as above since the move operations are clipped to
        # the axes limits automatically.
        import math
        x_axis.move_to(math.inf)
        x_axis.move_by(math.inf)

    Some stages need to find a reference position, home, before being
    able to be moved.  If required, this happens automatically during
    :func:`enable`.

>>>>>>> 63267a5a
    """

    @property
    @abc.abstractmethod
    def axes(self) -> typing.Mapping[str, StageAxis]:
<<<<<<< HEAD
        raise NotImplementedError()

    @abc.abstractmethod
    def move(self, delta: typing.Mapping[str, float]) -> None:
        # TODO: once we have adefined interface, we could have a
        # software fallback that moves the individual axis.
=======
        """Map of axis names to the corresponding :class:`StageAxis`.

        .. code-block:: python

            for name, axis in stage.axes.items():
                print(f'moving axis named {name}')
                axis.move_by(1)

        If an axis is not available then it is not included, i.e.,
        given a stage with optional axes the missing axes will *not*
        appear on the returned dict with a value of `None` or some
        other special `StageAxis` instance.

        """
        raise NotImplementedError()

    @property
    def position(self) -> typing.Mapping[str, float]:
        """Map of axis name to their current position.

        .. code-block:: python

            for name, position in stage.position.items():
                print(f'{name} axis is at position {position}')

        The units of the position is the same as the ones being
        currently used for the absolute move (:func:`move_to`)
        operations.

        """
        return {name: axis.position for name, axis in self.axes.items()}

    @property
    def limits(self) -> typing.Mapping[str, AxisLimits]:
        """Map of axis name to its upper and lower limits.

        .. code-block:: python

            for name, limits in stage.limits.items():
                print(f'{name} axis lower limit is {limits.lower}')
                print(f'{name} axis upper limit is {limits.upper}')

        These are the limits currently imposed by the device or
        underlying software and may change over the time of the
        `StageDevice` object.

        The units of the limits is the same as the ones being
        currently used for the move operations.

        """
        return {name: axis.limits for name, axis in self.axes.items()}

    @abc.abstractmethod
    def move_by(self, delta: typing.Mapping[str, float]) -> None:
        """Move axes by the corresponding amounts.

        Args:
            delta: map of axis name to the amount to be moved.

        .. code-block:: python

            # Move 'x' axis by 10.2 units and the y axis by -5 units:
            stage.move_by({'x': 10.2, 'y': -5})

            # The above is equivalent, but possibly faster than:
            stage.axes['x'].move_by(10.2)
            stage.axes['y'].move_by(-5)

        The axes will not move beyond :func:`limits`.  If `delta`
        would move an axis beyond it limit, no exception is raised.
        Instead, the stage will move until the axis limit.

        """
        # TODO: implement a software fallback that moves the
        # individual axis, for stages that don't have provide
        # simultaneous move of multiple axes.
>>>>>>> 63267a5a
        raise NotImplementedError()

    @abc.abstractmethod
    def move_to(self, position: typing.Mapping[str, float]) -> None:
<<<<<<< HEAD
        raise NotImplementedError()

    @property
    @abc.abstractmethod
    def position(self) -> typing.Mapping[str, float]:
=======
        """Move axes to the corresponding positions.

        Args:
            position: map of axis name to the positions to move to.

        .. code-block:: python

            # Move 'x' axis to position 8 and the y axis to position -5.3
            stage.move_to({'x': 8, 'y': -5.3})

            # The above is equivalent to
            stage.axes['x'].move_to(8)
            stage.axes['y'].move_to(-5.3)

        The axes will not move beyond :func:`limits`.  If `positions`
        is beyond the limits, no exception is raised.  Instead, the
        stage will move until the axes limit.

        """
>>>>>>> 63267a5a
        raise NotImplementedError()<|MERGE_RESOLUTION|>--- conflicted
+++ resolved
@@ -1164,12 +1164,6 @@
         super()._on_shutdown()
 
 
-<<<<<<< HEAD
-class StageAxis(metaclass=abc.ABCMeta):
-
-    @abc.abstractmethod
-    def move(self, delta: float) -> None:
-=======
 # XXX: once python>=3.6 is required, subclass from typing.NamedTuple
 # instead.
 AxisLimits = typing.NamedTuple('AxisLimits',[('lower', float),
@@ -1190,22 +1184,16 @@
     @abc.abstractmethod
     def move_by(self, delta: float) -> None:
         """Move axis by given amount."""
->>>>>>> 63267a5a
         raise NotImplementedError()
 
     @abc.abstractmethod
     def move_to(self, pos: float) -> None:
-<<<<<<< HEAD
-=======
         """Move axis to specified position."""
->>>>>>> 63267a5a
         raise NotImplementedError()
 
     @property
     @abc.abstractmethod
     def position(self) -> float:
-<<<<<<< HEAD
-=======
         """Current axis position."""
         raise NotImplementedError()
 
@@ -1213,14 +1201,10 @@
     @abc.abstractmethod
     def limits(self) -> AxisLimits:
         """Upper and lower limits values for position."""
->>>>>>> 63267a5a
         raise NotImplementedError()
 
 
 class StageDevice(Device, metaclass=abc.ABCMeta):
-<<<<<<< HEAD
-    """A device that can move, possibly with multiple axis.
-=======
     """A stage device, composed of :class:`StageAxis` instances.
 
     A stage device can have any number of axes and dimensions.  For a
@@ -1286,20 +1270,11 @@
     able to be moved.  If required, this happens automatically during
     :func:`enable`.
 
->>>>>>> 63267a5a
     """
 
     @property
     @abc.abstractmethod
     def axes(self) -> typing.Mapping[str, StageAxis]:
-<<<<<<< HEAD
-        raise NotImplementedError()
-
-    @abc.abstractmethod
-    def move(self, delta: typing.Mapping[str, float]) -> None:
-        # TODO: once we have adefined interface, we could have a
-        # software fallback that moves the individual axis.
-=======
         """Map of axis names to the corresponding :class:`StageAxis`.
 
         .. code-block:: python
@@ -1376,18 +1351,10 @@
         # TODO: implement a software fallback that moves the
         # individual axis, for stages that don't have provide
         # simultaneous move of multiple axes.
->>>>>>> 63267a5a
         raise NotImplementedError()
 
     @abc.abstractmethod
     def move_to(self, position: typing.Mapping[str, float]) -> None:
-<<<<<<< HEAD
-        raise NotImplementedError()
-
-    @property
-    @abc.abstractmethod
-    def position(self) -> typing.Mapping[str, float]:
-=======
         """Move axes to the corresponding positions.
 
         Args:
@@ -1407,5 +1374,4 @@
         stage will move until the axes limit.
 
         """
->>>>>>> 63267a5a
         raise NotImplementedError()