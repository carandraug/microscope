#!/usr/bin/env python
# -*- coding: utf-8 -*-

## Copyright (C) 2017 David Pinto <david.pinto@bioch.ox.ac.uk>
## Copyright (C) 2016 Mick Phillips <mick.phillips@gmail.com>
##
## Microscope is free software: you can redistribute it and/or modify
## it under the terms of the GNU General Public License as published by
## the Free Software Foundation, either version 3 of the License, or
## (at your option) any later version.
##
## Microscope is distributed in the hope that it will be useful,
## but WITHOUT ANY WARRANTY; without even the implied warranty of
## MERCHANTABILITY or FITNESS FOR A PARTICULAR PURPOSE.  See the
## GNU General Public License for more details.
##
## You should have received a copy of the GNU General Public License
## along with Microscope.  If not, see <http://www.gnu.org/licenses/>.

"""Classes for control of microscope components.

This module provides base classes for experiment control and data
acquisition devices that can be served over Pyro. This means that each
device may be served from a separate process, or even from a different PC.
"""

import abc
import functools
import itertools
import logging
import queue
import threading
import time
import typing

from ast import literal_eval
from collections import OrderedDict, namedtuple
from threading import Thread
from enum import Enum, EnumMeta

import numpy
import Pyro4


_logger = logging.getLogger(__name__)


# A tuple that defines a region of interest.
ROI = namedtuple('ROI', ['left', 'top', 'width', 'height'])
# A tuple containing parameters for horizontal and vertical binning.
Binning = namedtuple('Binning', ['h', 'v'])


# Trigger types.
(TRIGGER_AFTER, TRIGGER_BEFORE, TRIGGER_DURATION, TRIGGER_SOFT) = range(4)

# Mapping of setting data types to descriptors allowed-value description types.
# For python 2 and 3 compatibility, we convert the type into a descriptor string.
# This avoids problems with, say a python 2 client recognising a python 3
# <class 'int'> as a python 2 <type 'int'>.
DTYPES = {'int': ('int', tuple),
          'float': ('float', tuple),
          'bool': ('bool', type(None)),
          'enum': ('enum', list, EnumMeta, dict, tuple),
          'str': ('str', int),
          'tuple': ('tuple', type(None)),
          int: ('int', tuple),
          float: ('float', tuple),
          bool: ('bool', type(None)),
          str: ('str', int),
          tuple: ('tuple', type(None))}

# A utility function to call callables or return value of non-callables.
# noinspection PyPep8
_call_if_callable = lambda f: f() if callable(f) else f


class _Setting():
    # TODO: refactor into subclasses to avoid if isinstance .. elif .. else.
    # Settings classes should be private: devices should use a factory method
    # rather than instantiate settings directly; most already use add_setting for this.
    def __init__(self, name, dtype, get_func, set_func=None, values=None, readonly=False):
        """Create a setting.

        :param name: the setting's name
        :param dtype: a data type from ('int', 'float', 'bool', 'enum', 'str')
        :param get_func: a function to get the current value
        :param set_func: a function to set the value
        :param values: a description of allowed values dependent on dtype,
                       or function that returns a description
        :param readonly: an optional flag to indicate a read-only setting.

        A client needs some way of knowing a setting name and data type,
        retrieving the current value and, if settable, a way to retrieve
        allowable values, and set the value.

        Setters and getters accept or return:
            the setting value for int, float, bool and str;
            the setting index into a list, dict or Enum type for enum.
        """
        self.name = name
        if dtype not in DTYPES:
            raise Exception('Unsupported dtype.')
        elif not (isinstance(values, DTYPES[dtype][1:]) or callable(values)):
            raise Exception("Invalid values type for %s '%s': expected function or %s" %
                            (dtype, name, DTYPES[dtype][1:]))
        self.dtype = DTYPES[dtype][0]
        self._get = get_func
        self._values = values
        self._readonly = readonly
        self._last_written = None
        if self._get is not None:
            self._set = set_func
        else:
            # Cache last written value for write-only settings.
            def w(value):
                self._last_written = value
                set_func(value)
            self._set = w

    def describe(self):
        return {  # wrap type in str since can't serialize types
            'type': str(self.dtype),
            'values': self.values(),
            'readonly': self.readonly(),
            'cached': self._last_written is not None}

    def get(self):
        if self._get is not None:
            value = self._get()
        else:
            value = self._last_written
        if isinstance(self._values, EnumMeta):
            return self._values(value).value
        else:
            return value

    def readonly(self):
        return _call_if_callable(self._readonly)

    def set(self, value):
        """Set a setting."""
        if self._set is None:
            raise NotImplementedError
        # TODO further validation.
        if isinstance(self._values, EnumMeta):
            value = self._values(value)
        self._set(value)

    def values(self):
        if isinstance(self._values, EnumMeta):
            return [(v.value, v.name) for v in self._values]
        values = _call_if_callable(self._values)
        if values is not None:
            if self.dtype == 'enum':
                if isinstance(values, dict):
                    return list(values.items())
                else:
                    # self._values is a list or tuple
                    return list(enumerate(values))
            elif self._values is not None:
                return values


def device(cls, host, port, conf={}, uid=None):
    """Define a device and where to serve it.

    A device definition for use in deviceserver config files.

    Args:
        cls (type): type/class of device to serve.
        host (str): hostname or ip address serving the device.
        port (int): port number used to serve the device.
        conf (dict): keyword arguments to construct the device.  The
            device is effectively constructed with `cls(**conf)`.
        uid (str): used to identify "floating" devices (see
            documentation for :class:`FloatingDeviceMixin`)
    """
    return dict(cls=cls, host=host, port=int(port), uid=uid, conf=conf)


class FloatingDeviceMixin(metaclass=abc.ABCMeta):
    """A mixin for devices that 'float'.

    Some SDKs handling multiple devices do not allow for explicit
    selection of a specific device: instead, a device must be
    initialized and then queried to determine its ID. This class is
    a mixin which identifies a subclass as floating, and enforces
    the implementation of a 'get_id' method.
    """
    @abc.abstractmethod
    def get_id(self):
        """Return a unique hardware identifier, such as a serial number."""
        pass


class Device(metaclass=abc.ABCMeta):
    """A base device class. All devices should subclass this class.

    Args:
        index (int): the index of the device on a shared library.
            This argument is added by the deviceserver.
    """

    def __init__(self, index=None):
        self.enabled = None
        # A list of settings. (Can't serialize OrderedDict, so use {}.)
        self._settings = OrderedDict()
        self._index = index

    def __del__(self):
        self.shutdown()


    def get_is_enabled(self):
        return self.enabled


    def _on_disable(self):
        """Do any device-specific work on disable.

        Subclasses should override this method, rather than modify
        disable(self).
        """
        return True

    def disable(self):
        """Disable the device for a short period for inactivity."""
        self._on_disable()
        self.enabled = False

    def _on_enable(self):
        """Do any device-specific work on enable.

        Subclasses should override this method, rather than modify
        enable(self).
        """
        return True

    def enable(self):
        """Enable the device."""
        try:
            self.enabled = self._on_enable()
        except Exception as err:
            _logger.debug("Error in _on_enable:", exc_info=err)

    @abc.abstractmethod
    def _on_shutdown(self):
        """Subclasses over-ride this with tasks to do on shutdown."""
        pass

    @abc.abstractmethod
    def initialize(self):
        """Initialize the device."""
        pass

    def shutdown(self):
        """Shutdown the device for a prolonged period of inactivity."""
        self.disable()
        _logger.info("Shutting down ... ... ...")
        self._on_shutdown()
        _logger.info("... ... ... ... shut down completed.")

    def make_safe(self):
        """Put the device into a safe state."""
        pass

    def add_setting(self, name, dtype, get_func, set_func, values, readonly=False):
        """Add a setting definition.

        :param name: the setting's name
        :param dtype: a data type from ('int', 'float', 'bool', 'enum', 'str')
        :param get_func: a function to get the current value
        :param set_func: a function to set the value
        :param values: a description of allowed values dependent on dtype,
                       or function that returns a description
        :param readonly: an optional flag to indicate a read-only setting.

        A client needs some way of knowing a setting name and data type,
        retrieving the current value and, if settable, a way to retrieve
        allowable values, and set the value.
        We store this info in an OrderedDict. I considered having a Setting
        class with getter, setter, etc., and adding Setting instances as
        device attributes, but Pyro does not support dot notation to access
        the functions we need (e.g. Device.some_setting.set ), so I'd have to
        write access functions, anyway.
        """
        if dtype not in DTYPES:
            raise Exception('Unsupported dtype.')
        elif not (isinstance(values, DTYPES[dtype][1:]) or callable(values)):
            raise Exception("Invalid values type for %s '%s': expected function or %s" %
                            (dtype, name, DTYPES[dtype][1:]))
        else:
            self._settings[name] = _Setting(name, dtype, get_func, set_func,
                                            values, readonly)

    def get_setting(self, name):
        """Return the current value of a setting."""
        try:
            return self._settings[name].get()
        except Exception as err:
            _logger.error("in get_setting(%s):" % (name), exc_info=err)
            raise

    def get_all_settings(self):
        """Return ordered settings as a list of dicts."""
        try:
            return {k: v.get() for k, v in self._settings.items()}
        except Exception as err:
            _logger.error("in get_all_settings:", exc_info=err)
            raise

    def set_setting(self, name, value):
        """Set a setting."""
        try:
            self._settings[name].set(value)
        except Exception as err:
            _logger.error("in set_setting(%s):" % (name), exc_info=err)
            raise

    def describe_setting(self, name):
        """Return ordered setting descriptions as a list of dicts."""
        return self._settings[name].describe()

    def describe_settings(self):
        """Return ordered setting descriptions as a list of dicts."""
        return [(k, v.describe()) for (k, v) in self._settings.items()]

    def update_settings(self, incoming, init=False):
        """Update settings based on dict of settings and values."""
        if init:
            # Assume nothing about state: set everything.
            my_keys = set(self._settings.keys())
            their_keys = set(incoming.keys())
            update_keys = my_keys & their_keys
            if update_keys != my_keys:
                missing = ', '.join([k for k in my_keys - their_keys])
                msg = 'update_settings init=True but missing keys: %s.' % missing
                _logger.debug(msg)
                raise Exception(msg)
        else:
            # Only update changed values.
            my_keys = set(self._settings.keys())
            their_keys = set(incoming.keys())
            update_keys = set(key for key in my_keys & their_keys
                              if self.get_setting(key) != incoming[key])
        results = {}
        # Update values.
        for key in update_keys:
            if key not in my_keys or not self._settings[key].set:
                # Setting not recognised or no set function implemented
                results[key] = NotImplemented
                update_keys.remove(key)
                continue
            if _call_if_callable(self._settings[key].readonly):
                continue
            self._settings[key].set(incoming[key])
        # Read back values in second loop.
        for key in update_keys:
            results[key] = self._settings[key].get()
        return results


def keep_acquiring(func):
    """Wrapper to preserve acquiring state of data capture devices."""
    def wrapper(self, *args, **kwargs):
        if self._acquiring:
            self.abort()
            result = func(self, *args, **kwargs)
            self._on_enable()
        else:
            result = func(self, *args, **kwargs)
        return result

    return wrapper


class DataDevice(Device, metaclass=abc.ABCMeta):
    """A data capture device.

    This class handles a thread to fetch data from a device and dispatch
    it to a client.  The client is set using set_client(uri) or (legacy)
    receiveClient(uri).

    Derived classed should implement::
      * abort(self)                ---  required
      * _fetch_data(self)          ---  required
      * _process_data(self, data)  ---  optional

    Derived classes may override __init__, enable and disable, but must
    ensure to call this class's implementations as indicated in the docstrings.
    """
    def __init__(self, buffer_length=0, **kwargs):
        """Derived.__init__ must call this at some point."""
        super().__init__(**kwargs)
        # A thread to fetch and dispatch data.
        self._fetch_thread = None
        # A flag to control the _fetch_thread.
        self._fetch_thread_run = False
        # A flag to indicate that this class uses a fetch callback.
        self._using_callback = False
        # Clients to which we send data.
        self._clientStack = []
        # A set of live clients to avoid repeated dispatch to disconnected client.
        self._liveClients = set()
        # A thread to dispatch data.
        self._dispatch_thread = None
        # A buffer for data dispatch.
        self._dispatch_buffer = queue.Queue(maxsize=buffer_length)
        # A flag to indicate if device is ready to acquire.
        self._acquiring = False
        # A condition to signal arrival of a new data and unblock grab_next_data
        self._new_data_condition = threading.Condition()

    def __del__(self):
        self.disable()
        super().__del__()

    # Wrap set_setting to pause and resume acquisition.
    set_setting = keep_acquiring(Device.set_setting)

    @abc.abstractmethod
    def abort(self):
        """Stop acquisition as soon as possible."""
        self._acquiring = False

    def enable(self):
        """Enable the data capture device.

        Ensures that a data handling threads are running.
        Implement device-specific code in _on_enable .
        """
        _logger.debug("Enabling ...")
        if self._using_callback:
            if self._fetch_thread:
                self._fetch_thread_run = False
        else:
            if not self._fetch_thread or not self._fetch_thread.is_alive():
                self._fetch_thread = Thread(target=self._fetch_loop)
                self._fetch_thread.daemon = True
                self._fetch_thread.start()
        if not self._dispatch_thread or not self._dispatch_thread.is_alive():
            self._dispatch_thread = Thread(target=self._dispatch_loop)
            self._dispatch_thread.daemon = True
            self._dispatch_thread.start()
        # Call device-specific code.
        try:
            result = self._on_enable()
        except Exception as err:
            _logger.debug("Error in _on_enable:", exc_info=err)
            self.enabled = False
            raise err
        if not result:
            self.enabled = False
        else:
            self.enabled = True
        _logger.debug("... enabled.")
        return self.enabled


    def disable(self):
        """Disable the data capture device.

        Implement device-specific code in _on_disable ."""
        self.enabled = False
        if self._fetch_thread:
            if self._fetch_thread.is_alive():
                self._fetch_thread_run = False
                self._fetch_thread.join()
        super().disable()

    @abc.abstractmethod
    def _fetch_data(self):
        """Poll for data and return it, with minimal processing.

        If the device uses buffering in software, this function should copy
        the data from the buffer, release or recycle the buffer, then return
        a reference to the copy. Otherwise, if the SDK returns a data object
        that will not be written to again, this function can just return a
        reference to the object.
        If no data is available, return None.
        """
        return None

    def _process_data(self, data):
        """Do any data processing and return data."""
        return data

    def _send_data(self, client, data, timestamp):
        """Dispatch data to the client."""
        try:
            # Currently uses legacy receiveData. Would like to pass
            # this function name as an argument to set_client, but
            # not sure how to subsequently resolve this over Pyro.
            client.receiveData(data, timestamp)
        except (Pyro4.errors.ConnectionClosedError, Pyro4.errors.CommunicationError):
            # Client not listening
            _logger.info("Removing %s from client stack: disconnected."
                         % client._pyroUri)
            self._clientStack = list(filter(client.__ne__, self._clientStack))
            self._liveClients = self._liveClients.difference([client])
        except:
            raise

    def _dispatch_loop(self):
        """Process data and send results to any client."""
        while True:
            client, data, timestamp = self._dispatch_buffer.get(block=True)
            if client not in self._liveClients:
                continue
            err = None
            if isinstance(data, Exception):
                standard_exception = Exception(str(data).encode('ascii'))
                try:
                    self._send_data(client, standard_exception, timestamp)
                except Exception as e:
                    err = e
            else:
                try:
                    self._send_data(client, self._process_data(data), timestamp)
                except Exception as e:
                    err = e
            if err:
                # Raising an exception will kill the dispatch loop. We need another
                # way to notify the client that there was a problem.
                _logger.error("in _dispatch_loop:", exc_info=err)
            self._dispatch_buffer.task_done()

    def _fetch_loop(self):
        """Poll source for data and put it into dispatch buffer."""
        self._fetch_thread_run = True

        while self._fetch_thread_run:
            try:
                data = self._fetch_data()
            except Exception as e:
                _logger.error("in _fetch_loop:", exc_info=e)
                # Raising an exception will kill the fetch loop. We need another
                # way to notify the client that there was a problem.
                timestamp = time.time()
                self._put(e, timestamp)
                data = None
            if data is not None:
                # ***TODO*** Add support for timestamp from hardware.
                timestamp = time.time()
                self._put(data, timestamp)
            else:
                time.sleep(0.001)

    @property
    def _client(self):
        """A getter for the current client."""
        return (self._clientStack or [None])[-1]

    @_client.setter
    def _client(self, val):
        """Push or pop a client from the _clientStack."""
        if val is None:
            self._clientStack.pop()
        else:
            self._clientStack.append(val)
        self._liveClients = set(self._clientStack)

    def _put(self, data, timestamp):
        """Put data and timestamp into dispatch buffer with target dispatch client."""
        self._dispatch_buffer.put((self._client, data, timestamp))

    def set_client(self, new_client):
        """Set up a connection to our client.

        Clients now sit in a stack so that a single device may send
        different data to multiple clients in a single experiment.
        The usage is currently::

            device.set_client(client) # Add client to top of stack
            # do stuff, send triggers, receive data
            device.set_client(None)   # Pop top client off stack.

        There is a risk that some other client calls ``None`` before
        the current client is finished.  Avoiding this will require
        rework here to identify the caller and remove only that caller
        from the client stack.
        """
        if new_client is not None:
            if isinstance(new_client, (str, Pyro4.core.URI)):
                self._client = Pyro4.Proxy(new_client)
            else:
                self._client = new_client
        else:
            self._client = None
        # _client uses a setter. Log the result of assignment.
        if self._client is None:
            _logger.info("Current client is None.")
        else:
            _logger.info("Current client is %s." % str(self._client))


    @keep_acquiring
    def update_settings(self, settings, init=False):
        """Update settings, toggling acquisition if necessary."""
        super().update_settings(settings, init)

    # noinspection PyPep8Naming
    def receiveClient(self, client_uri):
        """A passthrough for compatibility."""
        self.set_client(client_uri)

    def grab_next_data(self, soft_trigger=True):
        """Returns results from next trigger via a direct call.

        :param soft_trigger: calls soft_trigger if True,
                               waits for hardware trigger if False.
        """
        self._new_data_condition.acquire()
        # Push self onto client stack.
        self.set_client(self)
        # Wait for data from next trigger.
        if soft_trigger:
            self.soft_trigger()
        self._new_data_condition.wait()
        # Pop self from client stack
        self.set_client(None)
        # Return the data.
        return self._new_data

    # noinspection PyPep8Naming
    def receiveData(self, data, timestamp):
        """Unblocks grab_next_frame so it can return."""
        with self._new_data_condition:
            self._new_data = (data, timestamp)
            self._new_data_condition.notify()


class CameraDevice(DataDevice):
    """Adds functionality to DataDevice to support cameras.

    Defines the interface for cameras.
    Applies a transform to acquired data in the processing step.
    """
    ALLOWED_TRANSFORMS = [p for p in itertools.product(*3 * [[False, True]])]

    def __init__(self, **kwargs):
        super().__init__(**kwargs)
        # A list of readout mode descriptions.
        self._readout_modes = ['default']
        # The index of the current readout mode.
        self._readout_mode = 0
        # Transforms to apply to data (fliplr, flipud, rot90)
        # Transform to correct for readout order.
        self._readout_transform = (False, False, False)
        # Transform supplied by client to correct for system geometry.
        self._client_transform = (False, False, False)
        # Result of combining client and readout transforms
        self._transform = (False, False, False)
        # A transform provided by the client.
        self.add_setting('transform', 'enum',
                         lambda: CameraDevice.ALLOWED_TRANSFORMS.index(self._transform),
                         lambda index: self.set_transform(CameraDevice.ALLOWED_TRANSFORMS[index]),
                         CameraDevice.ALLOWED_TRANSFORMS)
        self.add_setting('readout mode', 'enum',
                         lambda: self._readout_mode,
                         self.set_readout_mode,
                         lambda: self._readout_modes)
        self.add_setting('binning', 'tuple',
                         self.get_binning,
                         self.set_binning,
                         None)
        self.add_setting('roi', 'tuple',
                         self.get_roi,
                         self.set_roi,
                         None)
    def _process_data(self, data):
        """Apply self._transform to data."""
        flips = (self._transform[0], self._transform[1])
        rot = self._transform[2]

        # Choose appropriate transform based on (flips, rot).
        return {(0, 0): numpy.rot90(data, rot),
                (0, 1): numpy.flipud(numpy.rot90(data, rot)),
                (1, 0): numpy.fliplr(numpy.rot90(data, rot)),
                (1, 1): numpy.fliplr(numpy.flipud(numpy.rot90(data, rot)))
                }[flips]


    def set_readout_mode(self, description):
        """Set the readout mode and _readout_transform."""
        pass

    def get_transform(self):
        """Return the current transform without readout transform."""
        return self._client_transform

    def set_transform(self, transform):
        """Combine provided transform with readout transform."""
        if isinstance(transform, str):
            transform = literal_eval(transform)
        self._client_transform = transform
        lr, ud, rot = (self._readout_transform[i] ^ transform[i] for i in range(3))
        if self._readout_transform[2] and self._client_transform[2]:
            lr = not lr
            ud = not ud
        self._transform = (lr, ud, rot)

    def _set_readout_transform(self, new_transform):
        """Update readout transform and update resultant transform."""
        self._readout_transform = [bool(int(t)) for t in new_transform]
        self.set_transform(self._client_transform)

    @abc.abstractmethod
    def set_exposure_time(self, value):
        """Set the exposure time on the device.

        :param value: exposure time in seconds
        """
        pass

    def get_exposure_time(self):
        """Return the current exposure time, in seconds."""
        pass

    def get_cycle_time(self):
        """Return the cycle time, in seconds."""
        pass

    def get_sensor_temperature(self):
        """Return the sensor temperature."""
        pass

    @abc.abstractmethod
    def _get_sensor_shape(self):
        """Return a tuple of (width, height) indicating shape in pixels."""
        pass

    def get_sensor_shape(self):
        """Return a tuple of (width, height), corrected for transform."""
        shape = self._get_sensor_shape()
        if self._transform[2]:
            # 90 degree rotation
            shape = (shape[1], shape[0])
        return shape

    @abc.abstractmethod
    def _get_binning(self):
        """Return a tuple of (horizontal, vertical)"""
        pass

    def get_binning(self):
        """Return a tuple of (horizontal, vertical), corrected for transform."""
        binning = self._get_binning()
        if self._transform[2]:
            # 90 degree rotation
            binning = (binning[1], binning[0])
        return binning

    @abc.abstractmethod
    def _set_binning(self, binning):
        """Set binning along both axes. Return True if successful."""
        pass

    def set_binning(self, binning):
        """Set binning along both axes. Return True if successful."""
        h_bin, v_bin = binning
        if self._transform[2]:
            # 90 degree rotation
            binning = Binning(v_bin, h_bin)
        else:
            binning = Binning(h_bin, v_bin)
        return self._set_binning(binning)

    @abc.abstractmethod
    def _get_roi(self):
        """Return the ROI as it is on hardware."""
        raise NotImplementedError()

    def get_roi(self):
        """Return ROI as a rectangle (left, top, width, height).

        Chosen this rectangle format as it completely defines the ROI without
        reference to the sensor geometry."""
        roi = self._get_roi()
        if self._transform[2]:
            # 90 degree rotation
            roi = ROI(roi[1], roi[0], roi[3], roi[2])
        return roi

    @abc.abstractmethod
    def _set_roi(self, roi):
        """Set the ROI on the hardware, return True if successful."""
        return False

    def set_roi(self, roi):
        """Set the ROI according to the provided rectangle.
        ROI is a tuple (left, right, width, height)
        Return True if ROI set correctly, False otherwise."""
        maxw, maxh = self.get_sensor_shape()
        binning = self.get_binning()
        left, top, width, height = roi
        if not width: # 0 or None
            width = maxw // binning.h
        if not height: # 0 o rNone
            height = maxh // binning.v
        if self._transform[2]:
            roi = ROI(left, top, height, width)
        else:
            roi = ROI(left, top, width, height)
        return self._set_roi(roi)

    def get_trigger_type(self):
        """Return the current trigger mode.

        One of
            TRIGGER_AFTER,
            TRIGGER_BEFORE or
            TRIGGER_DURATION (bulb exposure.)
        """
        pass

    def get_meta_data(self):
        """Return metadata."""
        pass

    def soft_trigger(self):
        """Optional software trigger - implement if available."""
        pass


class TriggerType(Enum):
    SOFTWARE = 0
    RISING_EDGE = 1
    FALLING_EDGE = 2
    PULSE = 3

class TriggerMode(Enum):
    ONCE = 1
    BULB = 2
    STROBE = 3
    START = 4


class TriggerTargetMixIn(metaclass=abc.ABCMeta):
    """MixIn for Device that may be the target of a hardware trigger.

    Subclasses must set a `_trigger_type` and `_trigger_mode` property
    with the current trigger during object construction.

    TODO: need some way to retrieve the supported trigger types and
        modes.  We could require subclasses to define `_trigger_types`
        and `_trigger_modes` listing what is supported but would still
        not be enough since often not all trigger type and mode are
        supported.

    """
    @property
    def trigger_mode(self):
        return self._trigger_mode
    @property
    def trigger_type(self):
        return self._trigger_type

    @abc.abstractmethod
    def set_trigger(self, ttype, tmode):
        """Set device for a specific trigger.
        """
        pass


class SerialDeviceMixIn(metaclass=abc.ABCMeta):
    """MixIn for devices that are controlled via serial.

    Currently handles the flushing and locking of the comms channel
    until a command has finished, and the passthrough to the serial
    channel.

    TODO: add more logic to handle the code duplication of serial
    devices.
    """
    def __init__(self, **kwargs):
        super().__init__(**kwargs)
        ## TODO: We should probably construct the connection here but
        ##       the Serial constructor takes a lot of arguments, and
        ##       it becomes tricky to separate those from arguments to
        ##       the constructor of other parent classes.
        self.connection = None # serial.Serial (to be constructed by child)
        self._comms_lock = threading.RLock()

    def _readline(self):
        """Read a line from connection without leading and trailing whitespace.
        """
        return self.connection.readline().strip()

    def _write(self, command):
        """Send a command to the device.

        This is not a simple passthrough to ``serial.Serial.write``,
        it will append ``b'\\r\\n'`` to command.  Override this method
        if a device requires a specific format.
        """
        return self.connection.write(command + b'\r\n')

    @abc.abstractmethod
    def is_alive(self):
        """Query if device is alive and we can send messages."""
        pass

    @staticmethod
    def lock_comms(func):
        """Decorator to flush input buffer and lock communications.

        There have been problems with the DeepStar lasers returning
        junk characters after the expected response, so it is
        advisable to flush the input buffer prior to running a command
        and subsequent readline.  It also locks the comms channel so
        that a function must finish all its communications before
        another can run.
        """
        @functools.wraps(func)
        def wrapper(self, *args, **kwargs):
            with self._comms_lock:
                self.connection.flushInput()
                return func(self, *args, **kwargs)
        return wrapper


class DeformableMirror(Device, metaclass=abc.ABCMeta):
    """Base class for Deformable Mirrors.

    There is no method to reset or clear a deformable mirror.  While
    different vendors provide functions to do that, it is unclear
    exactly what it does the actuators.  Does it set all actuators
    back to something based on a calibration file?  Does it apply a
    voltage of zero to each?  Does it set the values to zero and what
    does that mean since different deformable mirrors expect values in
    a different range?  For the sake of uniformity, it is better for
    python-microscope users to pass the pattern they want, probably a
    pattern that flattens the mirror.

    It is also unclear what the use case for a reset.  If it just to
    set the mirror to an initial state and not a specific shape, then
    destroying and re-constructing the DeformableMirror object
    provides the most obvious solution.
    """
    @abc.abstractmethod
    def __init__(self, **kwargs) -> None:
        """Constructor.

        The private properties `_patterns` and `_pattern_idx` are
        initialized to `None` to support the queueing of patterns and
        software triggering.
        """
        super().__init__(**kwargs)

<<<<<<< HEAD
        self._patterns: typing.Optional[numpy.ndarray] = None
        self._pattern_idx = -1
=======
        self._patterns = None # type: typing.Optional[numpy.ndarray]
        self._pattern_idx = -1 # type: int
>>>>>>> 9b58109f

    @property
    @abc.abstractmethod
    def n_actuators(self) -> int:
        raise NotImplementedError()

    def _validate_patterns(self, patterns: numpy.ndarray) -> None:
        """Validate the shape of a series of patterns.

        Only validates the shape of the patterns, not if the values
        are actually in the [0 1] range.  If some hardware is unable
        to handle values outside their defined range (most will simply
        clip them), then it's the responsability of the subclass to do
        the clipping before sending the values.
        """
        if patterns.ndim > 2:
            raise Exception("PATTERNS has %d dimensions (must be 1 or 2)"
                            % patterns.ndim)
        elif patterns.shape[-1] != self.n_actuators:
            raise Exception(("PATTERNS length of second dimension '%d' differs"
                             " differs from number of actuators '%d'"
                             % (patterns.shape[-1], self.n_actuators)))

    @abc.abstractmethod
    def apply_pattern(self, pattern: numpy.ndarray) -> None:
        """Apply this pattern.
        """
        pass

    def queue_patterns(self, patterns: numpy.ndarray) -> None:
        """Send values to the mirror.

        Parameters
        ----------
        patterns : numpy.array
            An KxN elements array of values in the range [0 1], where N
            equals the number of actuators, and K is the number of
            patterns.

        A convenience fallback is provided for software triggering is
        provided.
        """
        self._validate_patterns(patterns)
        self._patterns = patterns
        self._pattern_idx = -1 # none is applied yet

    def next_pattern(self) -> None:
        """Apply the next pattern in the queue.

        A convenience fallback is provided.
        """
        if self._patterns is None:
            raise Exception("no pattern queued to apply")
        self._pattern_idx += 1
        self.apply_pattern(self._patterns[self._pattern_idx,:])

    def initialize(self) -> None:
        pass

    def _on_shutdown(self) -> None:
        pass


class LaserDevice(Device, metaclass=abc.ABCMeta):
    @abc.abstractmethod
    def __init__(self, **kwargs):
        super().__init__(**kwargs)
        self._set_point = None

    @abc.abstractmethod
    def get_status(self):
        """Query and return the laser status."""
        result = []
        # ...
        return result

    @abc.abstractmethod
    def get_is_on(self):
        """Return True if the laser is currently able to produce light."""
        pass

    @abc.abstractmethod
    def get_min_power_mw(self):
        """Return the min power in mW."""
        pass

    @abc.abstractmethod
    def get_max_power_mw(self):
        """Return the max. power in mW."""
        pass

    @abc.abstractmethod
    def get_power_mw(self):
        """"" Return the current power in mW."""
        pass

    def get_set_power_mw(self):
        """Return the power set point."""
        return self._set_point

    @abc.abstractmethod
    def _set_power_mw(self, mw):
        """Set the power on the device in mW."""
        pass

    def set_power_mw(self, mw):
        """Set the power from an argument in mW and save the set point.

        Args:
            mw (float): Power in mW.  Value will be clipped to the
                valid range for the laser.  See the methods
                :func:`get_max_power_mw` and :func:`get_min_power_mw`
                to retrieve the valid range.

        Returns:
            void
        """
        mw = max(min(mw, self.get_max_power_mw()), self.get_min_power_mw())
        self._set_point = mw
        self._set_power_mw(mw)


class FilterWheelBase(Device, metaclass=abc.ABCMeta):
    def __init__(self, filters: typing.Union[typing.Mapping[int, str], typing.Iterable] = [],
                 positions: int = 0, **kwargs) -> None:
        super().__init__(**kwargs)
        if isinstance(filters, dict):
            self._filters = filters
        else:
            self._filters = {i:f for (i, f) in enumerate(filters)}
        self._inv_filters = {val: key for key, val in self._filters.items()}
        if not hasattr(self, '_positions'):
            self._positions = positions # type: int
        # The position as an integer.
        # Deprecated: clients should call get_position and set_position;
        # still exposed as a setting until cockpit uses set_position.
        self.add_setting('position',
                         'int',
                         self.get_position,
                         self.set_position,
                         lambda: (0, self.get_num_positions()) )


    def get_num_positions(self) -> int:
        """Returns the number of wheel positions."""
        return(max( self._positions, len(self._filters)))

    @abc.abstractmethod
    def get_position(self) -> int:
        """Return the wheel's current position"""
        return 0

    @abc.abstractmethod
    def set_position(self, position: int) -> None:
        """Set the wheel position."""
        pass

    def get_filters(self) -> typing.List[typing.Tuple[int, str]]:
        return [(k,v) for k,v in self._filters.items()]


class ControllerDevice(Device, metaclass=abc.ABCMeta):
    """Device that controls multiple devices.

    Controller devices usually control multiple stage devices,
    typically a XY and Z stage, a filterwheel, and a light source.
    Controller devices also include multi light source engines.

    Each of the controlled devices requires a name.  The choice of
    name and its documentation is left to the concrete class.

    Initialising and shutting down a controller device must initialise
    and shutdown the controlled devices.  Concrete classes should be
    careful to prevent that the shutdown of a controlled device does
    not shutdown the controller and the other controlled devices.
    This might require that controlled devices do nothing as part of
    their shutdown and initialisation.

    """

    def initialize(self) -> None:
        super().initialize()
        for d in self.devices.values():
            d.initialize()

    @property
    @abc.abstractmethod
    def devices(self) -> typing.Mapping[str, Device]:
        """Map of names to the controlled devices."""
        raise NotImplementedError()

    def _on_shutdown(self) -> None:
        for d in self.devices.values():
            d.shutdown()
        super()._on_shutdown()


class StageAxis(metaclass=abc.ABCMeta):

    @abc.abstractmethod
    def move(self, delta: float) -> None:
        raise NotImplementedError()

    @abc.abstractmethod
    def move_to(self, pos: float) -> None:
        raise NotImplementedError()

    @property
    @abc.abstractmethod
    def position(self) -> float:
        raise NotImplementedError()


class StageDevice(Device, metaclass=abc.ABCMeta):
    """A device that can move, possibly with multiple axis.
    """

    @property
    @abc.abstractmethod
    def axes(self) -> typing.Mapping[str, StageAxis]:
        raise NotImplementedError()

    @abc.abstractmethod
    def move(self, delta: typing.Mapping[str, float]) -> None:
        # TODO: once we have adefined interface, we could have a
        # software fallback that moves the individual axis.
        raise NotImplementedError()

    @abc.abstractmethod
    def move_to(self, position: typing.Mapping[str, float]) -> None:
        raise NotImplementedError()

    @property
    @abc.abstractmethod
    def position(self) -> typing.Mapping[str, float]:
        raise NotImplementedError()<|MERGE_RESOLUTION|>--- conflicted
+++ resolved
@@ -949,13 +949,8 @@
         """
         super().__init__(**kwargs)
 
-<<<<<<< HEAD
-        self._patterns: typing.Optional[numpy.ndarray] = None
-        self._pattern_idx = -1
-=======
         self._patterns = None # type: typing.Optional[numpy.ndarray]
         self._pattern_idx = -1 # type: int
->>>>>>> 9b58109f
 
     @property
     @abc.abstractmethod
