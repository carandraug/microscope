#!/usr/bin/env python3

## Copyright (C) 2020 David Miguel Susano Pinto <carandraug@gmail.com>
## Copyright (C) 2020 Mick Phillips <mick.phillips@gmail.com>
##
## This file is part of Microscope.
##
## Microscope is free software: you can redistribute it and/or modify
## it under the terms of the GNU General Public License as published by
## the Free Software Foundation, either version 3 of the License, or
## (at your option) any later version.
##
## Microscope is distributed in the hope that it will be useful,
## but WITHOUT ANY WARRANTY; without even the implied warranty of
## MERCHANTABILITY or FITNESS FOR A PARTICULAR PURPOSE.  See the
## GNU General Public License for more details.
##
## You should have received a copy of the GNU General Public License
## along with Microscope.  If not, see <http://www.gnu.org/licenses/>.

import logging
import time
from enum import IntEnum

import microscope.abc

# These classes were originally in testsuite but have been moved to
# their own subpackage, these imports are for backwards compatibility.
from microscope.simulators import (
    SimulatedCamera,
    SimulatedController as TestController,
    SimulatedDeformableMirror as TestDeformableMirror,
    SimulatedFilterWheel as TestFilterWheel,
    SimulatedLightSource,
    SimulatedStage as TestStage,
)


_logger = logging.getLogger(__name__)


class CamEnum(IntEnum):
    A = 1
    B = 2
    C = 3
    D = 4

<<<<<<< HEAD
def _theta_generator():
    """A generator that yields values between 0 and 2*pi"""
    TWOPI = 2 * np.pi
    th = 0
    while True:
        yield th
        th = (th + 0.01*TWOPI) % TWOPI

class _ImageGenerator():
    """Generates test images, with methods for configuration via a Setting."""
    def __init__(self):
        self._methods = (self.noise, self.gradient, self.sawtooth,
                         self.one_gaussian, self.black, self.white)
        self._method_index = 0
        self._datatypes = (np.uint8, np.uint16, np.float)
        self._datatype_index = 0
        self._theta = _theta_generator()
        # Font for rendering counter in images.
        self._font = ImageFont.load_default()

    def get_data_types(self):
        return(t.__name__ for t in self._datatypes)

    def data_type(self):
        return self._datatype_index

    def set_data_type(self, index):
        self._datatype_index = index

    def get_methods(self):
        """Return the names of available image generation methods"""
        return (m.__name__ for m in self._methods)

    def method(self):
        """Return the index of the current image generation method."""
        return self._method_index

    def set_method(self, index):
        """Set the image generation method."""
        self._method_index = index

    def get_image(self, width, height, dark=0, light=255, index=None):
        """Return an image using the currently selected method."""
        m = self._methods[self._method_index]
        d = self._datatypes[self._datatype_index]
        #return Image.fromarray(m(width, height, dark, light).astype(d), 'L')
        data = m(width, height, dark, light).astype(d)
        if index is not None:
            text = "%d" % index
            size = tuple(d+2 for d in self._font.getsize(text))
            img = Image.new('L', size)
            ctx = ImageDraw.Draw(img)
            ctx.text((1, 1), text, fill=light)
#            data[0:size[1],0:size[0]] = np.asarray(img)
        return data

    def black(self, w, h, dark, light):
        """Ignores dark and light - returns zeros"""
        return np.zeros((h, w))

    def white(self, w, h, dark, light):
        """Ignores dark and light - returns max value for current data type."""
        d = self._datatypes[self._datatype_index]
        if issubclass(d, np.integer):
            value = np.iinfo(d).max
        else:
            value = 1.
        return value * np.ones((h, w)).astype(d)

    def gradient(self, w, h, dark, light):
        """A single gradient across the whole image from top left to bottom right."""
        xx, yy = np.meshgrid(range(w), range(h))
        return dark + light * (xx + yy) / (xx.max() + yy.max())

    def noise(self, w, h, dark, light):
        """Random noise."""
        return np.random.randint(dark, light, size=(h, w))

    def one_gaussian(self, w, h, dark, light):
        "A single gaussian"
        sigma = 0.01 * max(w, h)
        x0 = np.random.randint(w)
        y0 = np.random.randint(h)
        xx, yy = np.meshgrid(range(w), range(h))
        return dark + light * np.exp(-((xx-x0)**2 + (yy-y0)**2) / (2*sigma**2))

    def sawtooth(self, w, h, dark, light):
        """A sawtooth gradient that rotates about 0,0."""
        th = next(self._theta)
        xx, yy = np.meshgrid(range(w), range(h))
        wrap = 0.1 * max(xx.max(), yy.max())
        return dark + light * ((np.sin(th)*xx + np.cos(th)*yy) % wrap) / (wrap)


@Pyro4.behavior('single')
class TestCamera(devices.CameraDevice):
    def __init__(self, **kwargs):
        super(TestCamera, self).__init__(**kwargs)
        # Binning and ROI
        self._roi = ROI(0,0,512,512)
        self._binning = Binning(1,1)
        # Function used to generate test image
        self._image_generator = _ImageGenerator()
        self.add_setting('image pattern', 'enum',
                         self._image_generator.method,
                         self._image_generator.set_method,
                         self._image_generator.get_methods)
        self.add_setting('image data type', 'enum',
                         self._image_generator.data_type,
                         self._image_generator.set_data_type,
                         self._image_generator.get_data_types)
        # Software buffers and parameters for data conversion.
        self._a_setting = 0
        self.add_setting('a_setting', 'int',
                         lambda: self._a_setting,
                         lambda val: setattr(self, '_a_setting', val),
                         lambda: (1, 100))
        self._error_percent = 0
        self.add_setting('_error_percent', 'int',
                         lambda: self._error_percent,
                         self._set_error_percent,
                         lambda: (0, 100))
        self._gain = 0
        self.add_setting('gain', 'int',
                         lambda: self._gain,
                         self._set_gain,
                         lambda: (0, 8192))
=======

class TestCamera(SimulatedCamera):
    # This adds a series of weird settings to the base simulated
    # camera which are only useful to test settings in cockpit.
    def __init__(self, **kwargs) -> None:
        super().__init__(**kwargs)
>>>>>>> 6d2b380e
        # Enum-setting tests
        self._intEnum = CamEnum.A
        self.add_setting(
            "intEnum",
            "enum",
            lambda: self._intEnum,
            lambda val: setattr(self, "_intEnum", val),
            CamEnum,
        )
        self._dictEnum = 0
        self.add_setting(
            "dictEnum",
            "enum",
            lambda: self._dictEnum,
            lambda val: setattr(self, "_dictEnum", val),
            {0: "A", 8: "B", 13: "C", 22: "D"},
        )
        self._listEnum = 0
        self.add_setting(
            "listEnum",
            "enum",
            lambda: self._listEnum,
            lambda val: setattr(self, "_listEnum", val),
            ["A", "B", "C", "D"],
        )
        self._tupleEnum = 0
        self.add_setting(
            "tupleEnum",
            "enum",
            lambda: self._tupleEnum,
            lambda val: setattr(self, "_tupleEnum", val),
            ("A", "B", "C", "D"),
        )


class TestLaser(SimulatedLightSource):
    # Deprecated, kept for backwards compatibility.
    pass


class DummySLM(microscope.abc.Device):
    # This only exists to test cockpit.  There is no corresponding
    # device type in microscope yet.
    def __init__(self, **kwargs):
        super().__init__(**kwargs)
        self.sim_diffraction_angle = 0.0
        self.sequence_params = []
        self.sequence_index = 0

    def _do_shutdown(self) -> None:
        pass

    def set_sim_diffraction_angle(self, theta):
        _logger.info("set_sim_diffraction_angle %f", theta)
        self.sim_diffraction_angle = theta

    def get_sim_diffraction_angle(self):
        return self.sim_diffraction_angle

    def run(self):
        self.enabled = True
        _logger.info("run")
        return

    def stop(self):
        self.enabled = False
        _logger.info("stop")
        return

    def get_sim_sequence(self):
        return self.sequence_params

    def set_sim_sequence(self, seq):
        _logger.info("set_sim_sequence")
        self.sequence_params = seq
        return

    def get_sequence_index(self):
        return self.sequence_index


class DummyDSP(microscope.abc.Device):
    # This only exists to test cockpit.  There is no corresponding
    # device type in microscope yet.
    def __init__(self, **kwargs):
        super().__init__(**kwargs)
        self._digi = 0
        self._ana = [0, 0, 0, 0]
        self._client = None
        self._actions = []

    def _do_shutdown(self) -> None:
        pass

    def Abort(self):
        _logger.info("Abort")

    def WriteDigital(self, value):
        _logger.info("WriteDigital: %s", bin(value))
        self._digi = value

    def MoveAbsolute(self, aline, pos):
        _logger.info("MoveAbsoluteADU: line %d, value %d", aline, pos)
        self._ana[aline] = pos

    def arcl(self, mask, pairs):
        _logger.info("arcl: %s, %s", mask, pairs)

    def profileSet(self, pstr, digitals, *analogs):
        _logger.info("profileSet ...")
        _logger.info("... ", pstr)
        _logger.info("... ", digitals)
        _logger.info("... ", analogs)

    def DownloadProfile(self):
        _logger.info("DownloadProfile")

    def InitProfile(self, numReps):
        _logger.info("InitProfile")

    def trigCollect(self, *args, **kwargs):
        _logger.info("trigCollect: ... ")
        _logger.info(args)
        _logger.info(kwargs)

    def ReadPosition(self, aline):
        _logger.info(
            "ReadPosition   : line %d, value %d", aline, self._ana[aline]
        )
        return self._ana[aline]

    def ReadDigital(self):
        _logger.info("ReadDigital: %s", bin(self._digi))
        return self._digi

    def PrepareActions(self, actions, numReps=1):
        _logger.info("PrepareActions")
        self._actions = actions
        self._repeats = numReps

    def RunActions(self):
        _logger.info("RunActions ...")
        for i in range(self._repeats):
            for a in self._actions:
                _logger.info(a)
                time.sleep(a[0] / 1000.0)
        if self._client:
            self._client.receiveData("DSP done")
        _logger.info("... RunActions done.")

    def receiveClient(self, *args, **kwargs):
        # XXX: maybe this should be on its own mixin instead of on DataDevice
        return microscope.abc.DataDevice.receiveClient(self, *args, **kwargs)

    def set_client(self, *args, **kwargs):
        # XXX: maybe this should be on its own mixin instead of on DataDevice
        return microscope.abc.DataDevice.set_client(self, *args, **kwargs)


class TestFloatingDevice(
    microscope.abc.FloatingDeviceMixin, microscope.abc.Device
):
    """Simple device with a UID after having been initialized.

    Floating devices are devices where we can't specify which one to
    get, we can only construct it and after initialisation check its
    UID.  In this class for test units we can check which UID to get.

    """

    def __init__(self, uid: str, **kwargs) -> None:
        super().__init__(**kwargs)
        self._initialized = False
        self._uid = uid
        self.initialize()

    def initialize(self) -> None:
        super().initialize()
        self._initialized = True

    def get_index(self) -> int:
        """Expose private _index for testing purposes."""
        return self._index

    def get_id(self) -> str:
        if self._initialized:
            return self._uid
        else:
            raise microscope.IncompatibleStateError(
                "uid is not available until after initialisation"
            )

    def _do_shutdown(self) -> None:
        pass<|MERGE_RESOLUTION|>--- conflicted
+++ resolved
@@ -45,142 +45,12 @@
     C = 3
     D = 4
 
-<<<<<<< HEAD
-def _theta_generator():
-    """A generator that yields values between 0 and 2*pi"""
-    TWOPI = 2 * np.pi
-    th = 0
-    while True:
-        yield th
-        th = (th + 0.01*TWOPI) % TWOPI
-
-class _ImageGenerator():
-    """Generates test images, with methods for configuration via a Setting."""
-    def __init__(self):
-        self._methods = (self.noise, self.gradient, self.sawtooth,
-                         self.one_gaussian, self.black, self.white)
-        self._method_index = 0
-        self._datatypes = (np.uint8, np.uint16, np.float)
-        self._datatype_index = 0
-        self._theta = _theta_generator()
-        # Font for rendering counter in images.
-        self._font = ImageFont.load_default()
-
-    def get_data_types(self):
-        return(t.__name__ for t in self._datatypes)
-
-    def data_type(self):
-        return self._datatype_index
-
-    def set_data_type(self, index):
-        self._datatype_index = index
-
-    def get_methods(self):
-        """Return the names of available image generation methods"""
-        return (m.__name__ for m in self._methods)
-
-    def method(self):
-        """Return the index of the current image generation method."""
-        return self._method_index
-
-    def set_method(self, index):
-        """Set the image generation method."""
-        self._method_index = index
-
-    def get_image(self, width, height, dark=0, light=255, index=None):
-        """Return an image using the currently selected method."""
-        m = self._methods[self._method_index]
-        d = self._datatypes[self._datatype_index]
-        #return Image.fromarray(m(width, height, dark, light).astype(d), 'L')
-        data = m(width, height, dark, light).astype(d)
-        if index is not None:
-            text = "%d" % index
-            size = tuple(d+2 for d in self._font.getsize(text))
-            img = Image.new('L', size)
-            ctx = ImageDraw.Draw(img)
-            ctx.text((1, 1), text, fill=light)
-#            data[0:size[1],0:size[0]] = np.asarray(img)
-        return data
-
-    def black(self, w, h, dark, light):
-        """Ignores dark and light - returns zeros"""
-        return np.zeros((h, w))
-
-    def white(self, w, h, dark, light):
-        """Ignores dark and light - returns max value for current data type."""
-        d = self._datatypes[self._datatype_index]
-        if issubclass(d, np.integer):
-            value = np.iinfo(d).max
-        else:
-            value = 1.
-        return value * np.ones((h, w)).astype(d)
-
-    def gradient(self, w, h, dark, light):
-        """A single gradient across the whole image from top left to bottom right."""
-        xx, yy = np.meshgrid(range(w), range(h))
-        return dark + light * (xx + yy) / (xx.max() + yy.max())
-
-    def noise(self, w, h, dark, light):
-        """Random noise."""
-        return np.random.randint(dark, light, size=(h, w))
-
-    def one_gaussian(self, w, h, dark, light):
-        "A single gaussian"
-        sigma = 0.01 * max(w, h)
-        x0 = np.random.randint(w)
-        y0 = np.random.randint(h)
-        xx, yy = np.meshgrid(range(w), range(h))
-        return dark + light * np.exp(-((xx-x0)**2 + (yy-y0)**2) / (2*sigma**2))
-
-    def sawtooth(self, w, h, dark, light):
-        """A sawtooth gradient that rotates about 0,0."""
-        th = next(self._theta)
-        xx, yy = np.meshgrid(range(w), range(h))
-        wrap = 0.1 * max(xx.max(), yy.max())
-        return dark + light * ((np.sin(th)*xx + np.cos(th)*yy) % wrap) / (wrap)
-
-
-@Pyro4.behavior('single')
-class TestCamera(devices.CameraDevice):
-    def __init__(self, **kwargs):
-        super(TestCamera, self).__init__(**kwargs)
-        # Binning and ROI
-        self._roi = ROI(0,0,512,512)
-        self._binning = Binning(1,1)
-        # Function used to generate test image
-        self._image_generator = _ImageGenerator()
-        self.add_setting('image pattern', 'enum',
-                         self._image_generator.method,
-                         self._image_generator.set_method,
-                         self._image_generator.get_methods)
-        self.add_setting('image data type', 'enum',
-                         self._image_generator.data_type,
-                         self._image_generator.set_data_type,
-                         self._image_generator.get_data_types)
-        # Software buffers and parameters for data conversion.
-        self._a_setting = 0
-        self.add_setting('a_setting', 'int',
-                         lambda: self._a_setting,
-                         lambda val: setattr(self, '_a_setting', val),
-                         lambda: (1, 100))
-        self._error_percent = 0
-        self.add_setting('_error_percent', 'int',
-                         lambda: self._error_percent,
-                         self._set_error_percent,
-                         lambda: (0, 100))
-        self._gain = 0
-        self.add_setting('gain', 'int',
-                         lambda: self._gain,
-                         self._set_gain,
-                         lambda: (0, 8192))
-=======
 
 class TestCamera(SimulatedCamera):
     # This adds a series of weird settings to the base simulated
     # camera which are only useful to test settings in cockpit.
     def __init__(self, **kwargs) -> None:
         super().__init__(**kwargs)
->>>>>>> 6d2b380e
         # Enum-setting tests
         self._intEnum = CamEnum.A
         self.add_setting(
