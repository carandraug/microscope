--- conflicted
+++ resolved
@@ -18,9 +18,6 @@
 ## You should have received a copy of the GNU General Public License
 ## along with Microscope.  If not, see <http://www.gnu.org/licenses/>.
 
-<<<<<<< HEAD
-import abc
-=======
 """Test all the concrete device classes.
 
 We have the same tests for all devices of the same type.  To do this,
@@ -39,7 +36,6 @@
 
 """
 
->>>>>>> e8ed9565
 import unittest
 import unittest.mock
 
@@ -148,22 +144,6 @@
         self.assertEqual(self.serial.readline(), b'qux\r\n')
 
 
-<<<<<<< HEAD
-class DeviceTests(metaclass=abc.ABCMeta):
-    """Tests cases for all devices.
-
-    This collection of tests cover the very basic behaviour of the
-    concrete implementations, stuff like initializing and enabling the
-    device.  Device type specific ``TestCase`` should subclass from
-    it.
-
-    """
-
-    @property
-    @abc.abstractmethod
-    def device(self):
-        pass
-=======
 class DeviceTests:
     """Tests cases for all devices.
 
@@ -175,7 +155,6 @@
     instance of :class:`Device`.
 
     """
->>>>>>> e8ed9565
 
     def test_on_and_off(self):
         """Device can be turned on and off"""
@@ -184,21 +163,14 @@
 
     def test_enable_and_disable(self):
         ## TODO: we need to define what happens when enable is called
-<<<<<<< HEAD
-        ## and device has not been initialized.
-=======
         ## and device has not been initialised.  See issue #69
->>>>>>> e8ed9565
         self.device.initialize()
         self.device.enable()
         self.assertTrue(self.device.enabled)
         ## We don't check if it is disabled after shutdown because
         ## some devices can't be turned off.
-<<<<<<< HEAD
-=======
         ## TODO: add a `has_disabled_state` to the fake so we can
         ## query whether we can check about being disabled.
->>>>>>> e8ed9565
         self.device.disable()
         self.device.shutdown()
 
