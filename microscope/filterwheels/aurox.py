#!/usr/bin/env python3

## Copyright (C) 2020 Mick Phillips <mick.phillips@gmail.com>
##
## This file is part of Microscope.
##
## Microscope is free software: you can redistribute it and/or modify
## it under the terms of the GNU General Public License as published by
## the Free Software Foundation, either version 3 of the License, or
## (at your option) any later version.
##
## Microscope is distributed in the hope that it will be useful,
## but WITHOUT ANY WARRANTY; without even the implied warranty of
## MERCHANTABILITY or FITNESS FOR A PARTICULAR PURPOSE.  See the
## GNU General Public License for more details.
##
## You should have received a copy of the GNU General Public License
## along with Microscope.  If not, see <http://www.gnu.org/licenses/>.

"""Adds support for Aurox devices

Requires package hidapi.

Config sample:

device(microscope.filterwheels.aurox.Clarity,
       {'camera': 'microscope.Cameras.cameramodule.SomeCamera',
        'camera.someSetting': value})

Deconvolving data requires:
 * availability of clarity_process and cv2
 * successful completion of a calibration step
   + set_mode(Modes.calibrate)
   + trigger the camera to generate an image
   + when the camera returns the image, calibration is complete
"""

import logging
from enum import IntEnum
from typing import Mapping

import time
from threading import Lock

import hid

<<<<<<< HEAD
import microscope.devices


_logger = logging.getLogger(__name__)

try:
    # Currently, clarity_process is a module that is not packaged, so needs
    # to be put on the python path somewhere manually.
    from clarity_process import ClarityProcessor
except Exception:
    _logger.warning(
        "Could not import clarity_process module:" "no processing available."
    )


Mode = IntEnum("Mode", "difference, raw, calibrate")


=======
import microscope
import microscope.devices

>>>>>>> 0ead46c3
# Clarity constants. These may differ across products, so mangle names.
# USB IDs
_Clarity__VENDORID = 0x1F0A
_Clarity__PRODUCTID = 0x0088
# Base status
_Clarity__SLEEP = 0x7F
_Clarity__RUN = 0x0F
# Door status
_Clarity__DOOROPEN = 0x01
_Clarity__DOORCLOSED = 0x02
# Disk position/status
_Clarity__SLDPOS0 = 0x00  # disk out of beam path, wide field
_Clarity__SLDPOS1 = 0x01  # disk pos 1, low sectioning
_Clarity__SLDPOS2 = 0x02  # disk pos 2, mid sectioning
_Clarity__SLDPOS3 = 0x03  # disk pos 3, high sectioning
_Clarity__SLDERR = 0xFF  # An error has occurred in setting slide position (end stops not detected)
_Clarity__SLDMID = 0x10  # slide between positions (was =0x03 for SD62)
# Filter position/status
_Clarity__FLTPOS1 = 0x01  # Filter in position 1
_Clarity__FLTPOS2 = 0x02  # Filter in position 2
_Clarity__FLTPOS3 = 0x03  # Filter in position 3
_Clarity__FLTPOS4 = 0x04  # Filter in position 4
_Clarity__FLTERR = 0xFF  # An error has been detected in the filter drive (eg filters not present)
_Clarity__FLTMID = 0x10  # Filter between positions
# Calibration LED state
_Clarity__CALON = 0x01  # CALibration led power on
_Clarity__CALOFF = 0x02  # CALibration led power off
# Error status
_Clarity__CMDERROR = 0xFF  # Reply to a command that was not understood
# Commands
_Clarity__GETVERSION = 0x00  # Return 3-byte version number byte1.byte2.byte3
# State commands: single command byte immediately followed by any data.
_Clarity__GETONOFF = 0x12  # No data out, returns 1 byte on/off status
_Clarity__GETDOOR = 0x13  # No data out, returns 1 byte shutter status, or SLEEP if device sleeping
_Clarity__GETSLIDE = 0x14  # No data out, returns 1 byte disk-slide status, or SLEEP if device sleeping
_Clarity__GETFILT = 0x15  # No data out, returns 1 byte filter position, or SLEEP if device sleeping
_Clarity__GETCAL = 0x16  # No data out, returns 1 byte CAL led status, or SLEEP if device sleeping
_Clarity__GETSERIAL = (
    0x19  # No data out, returns 4 byte BCD serial number (little endian)
)
_Clarity__FULLSTAT = 0x1F  # No data, Returns 10 bytes VERSION[3],ONOFF,SHUTTER,SLIDE,FILT,CAL,??,??
# Run state action commands
_Clarity__SETONOFF = 0x21  # 1 byte out on/off status, echoes command or SLEEP
_Clarity__SETSLIDE = 0x23  # 1 byte out disk position, echoes command or SLEEP
_Clarity__SETFILT = 0x24  # 1 byte out filter position, echoes command or SLEEP
_Clarity__SETCAL = 0x25  # 1 byte out CAL led status, echoes command or SLEEP
# Service mode commands. Stops disk spinning for alignment.
_Clarity__SETSVCMODE1 = 0xE0  # 1 byte for service mode. SLEEP activates service mode. RUN returns to normal mode.
<<<<<<< HEAD


class _CameraAugmentor:
    def __init__(self, **kwargs):
        super().__init__(**kwargs)
        self._aurox_mode = Mode.raw
        self._processor = None

    def set_aurox_mode(self, mode):
        self._aurox_mode = mode

    def _process_data(self, data):
        """Process data depending on state of self._aurox_mode."""
        if self._aurox_mode == Mode.raw:
            return data
        elif self._aurox_mode == Mode.difference:
            if self._processor is None:
                raise Exception("Not calibrated yet - can not process image")
            return self._processor.process(data)
        elif self._aurox_mode == Mode.calibrate:
            # This will introduce a significant delay, but returning the
            # image indicates that the calibration step is complete.
            self._processor = ClarityProcessor(data)
            return data
        else:
            raise Exception("Unrecognised mode: %s", self._aurox_mode)

    def get_sensor_shape(self):
        """Return image shape accounting for rotation and Aurox processing."""
        shape = self._get_sensor_shape()
        # Does current mode combine two halves into a single image?
        if self._aurox_mode in [Mode.difference]:
            shape = (shape[1] // 2, shape[0])
        # Does the current transform perform a 90-degree rotation?
        if self._transform[2]:
            # 90 degree rotation
            shape = (shape[1], shape[0])
        return shape

=======
>>>>>>> 0ead46c3

class Clarity(
    microscope.devices.ControllerDevice, microscope.devices.FilterWheelBase
):
    """Adds support for Aurox Clarity

<<<<<<< HEAD
    Acts as a ControllerDevice providing the camera attached to the Clarity."""

=======
class Clarity(microscope.devices.FilterWheelBase):
>>>>>>> 0ead46c3
    _slide_to_sectioning = {
        __SLDPOS0: "bypass",
        __SLDPOS1: "low",
        __SLDPOS2: "mid",
        __SLDPOS3: "high",
    }
    _positions = 4
    _resultlen = {
        __GETONOFF: 1,
        __GETDOOR: 1,
        __GETSLIDE: 1,
        __GETFILT: 1,
        __GETCAL: 1,
        __GETSERIAL: 4,
        __FULLSTAT: 10,
    }

<<<<<<< HEAD
    def __init__(self, camera=None, camera_kwargs={}, **kwargs) -> None:
        """Create a Clarity instance controlling an optional Camera device.

           :param camera: a class to control the connected camera
           :param camera_kwargs: parameters passed to camera as keyword arguments
        """
        super().__init__(**kwargs)
        from threading import Lock

        # A comms lock.
=======
    def __init__(self, **kwargs):
        super().__init__(positions=Clarity._positions, **kwargs)
>>>>>>> 0ead46c3
        self._lock = Lock()
        # The hid connection object
        self._hid = None
<<<<<<< HEAD
        self._devices = {}
        if camera is None:
            self._cam = None
            _logger.warning("No camera specified.")
            self._can_process = False
        else:
            AugmentedCamera = type(
                "AuroxAugmented" + camera.__name__,
                (_CameraAugmentor, camera),
                {},
            )
            self._cam = AugmentedCamera(**camera_kwargs)
            self._can_process = "ClarityProcessor" in globals()
        # Acquisition mode
        self._mode = Mode.raw
        # Add device settings
=======
>>>>>>> 0ead46c3
        self.add_setting(
            "sectioning",
            "enum",
            self.get_slide_position,
            lambda val: self.set_slide_position(val),
            self._slide_to_sectioning,
        )
<<<<<<< HEAD
        self.add_setting(
            "mode", "enum", lambda: self._mode.name, self.set_mode, Mode
        )

    @property
    def devices(self) -> Mapping[str, microscope.devices.Device]:
        """Devices property, required by ControllerDevice interface."""
        if self._cam:
            return {"camera": self._cam}
        else:
            return {}

    def set_mode(self, mode: Mode) -> None:
        """Set the operation mode"""
        if mode in [Mode.calibrate, Mode.difference] and not self._can_process:
            raise Exception("Processing not available")
        else:
            self._cam.set_aurox_mode(mode)
        if mode == Mode.calibrate:
            self._set_calibration(True)
        else:
            self._set_calibration(False)
=======
>>>>>>> 0ead46c3

    def _send_command(self, command, param=0, max_length=16, timeout_ms=100):
        """Send a command to the Clarity and return its response"""
        if not self._hid:
            try:
                self.open()
            except Exception:
                raise Exception("Connection error")
        with self._lock:
            # The device expects a list of 16 integers
            buffer = [0x00] * max_length  # The 0th element must be 0.
            buffer[1] = command  # The 1st element is the command
            buffer[2] = param  # The 2nd element is any command argument.
            result = self._hid.write(buffer)
            if result == -1:
                # Nothing to read back. Check hid error state.
                err = self._hid.error()
                if err != "":
                    self.close()
                    raise microscope.DeviceError(err)
                else:
                    return None
            while True:
                # Read responses until we see the response to our command.
                # (We should get the correct response on the first read.)
                response = self._hid.read(result - 1, timeout_ms)
                if not response:
                    # No response
                    return None
                elif response[0] == command:
                    break
            bytes = self._resultlen.get(command, None)
            if bytes is None:
                return response[1:]
            elif bytes == 1:
                return response[1]
            else:
                return response[1:]

    @property
    def is_connected(self):
        return self._hid is not None

    def open(self):
        h = hid.device()
        h.open(vendor_id=__VENDORID, product_id=__PRODUCTID)
        h.set_nonblocking(False)
        self._hid = h

    def close(self):
        if self.is_connected:
            self._hid.close()
            self._hid = None

    def get_id(self):
        return self._send_command(__GETSERIAL)

    def _on_enable(self):
        self._send_command(__SETONOFF, __RUN)
        return self._send_command(__GETONOFF) == __RUN

    def _on_disable(self):
        self._send_command(__SETONOFF, __SLEEP)

    def _set_calibration(self, state):
        if state:
            result = self._send_command(__SETCAL, __CALON)
        else:
            result = self._send_command(__SETCAL, __CALOFF)
        return result

    def get_slide_position(self):
        """Get the current slide position"""
        result = self._send_command(__GETSLIDE)
        if result is None:
            raise microscope.DeviceError("Slide position error.")
        return result

    def set_slide_position(self, position, blocking=True):
        """Set the slide position"""
        result = self._send_command(__SETSLIDE, position)
        if result is None:
            raise microscope.DeviceError("Slide position error.")
        while blocking and self.moving():
            pass
        return result

    def get_slides(self):
        return self._slide_to_sectioning

    def get_status(self):
        # A status dict to populate and return
        status = dict.fromkeys(
            [
                "connected",
                "on",
                "door open",
                "slide",
                "filter",
                "calibration",
                "busy",
                "mode",
            ]
        )
        status["mode"] = self._mode.name
        # Fetch 10 bytes VERSION[3],ONOFF,SHUTTER,SLIDE,FILT,CAL,??,??
        try:
            result = self._send_command(__FULLSTAT)
            status["connected"] = True
        except Exception:
            status["connected"] = False
            return status
        # A list to track states, any one of which mean the device is busy.
        busy = []
        # Disk running
        status["on"] = result[3] == __RUN
        # Door open
        # Note - it appears that the __DOOROPEN and __DOORCLOSED status states
        # are switched, or that the DOOR is in fact an internal shutter. I'll
        # interpret 'door' as the external door here, as that is what the user
        # can see. When the external door is open, result[4] == __DOORCLOSED
        door = result[4] == __DOORCLOSED
        status["door open"] = door
        busy.append(door)
        # Slide position
        slide = result[5]
        if slide == __SLDMID:
            # Slide is moving
            status["slide"] = (None, "moving")
            busy.append(True)
        else:
            status["slide"] = (
                slide,
                self._slide_to_sectioning.get(slide, None),
            )
        # Filter position
        filter = result[6]
        if filter == __FLTMID:
            # Filter is moving
            status["filter"] = (None, "moving")
            busy.append(True)
        else:
<<<<<<< HEAD
            status["filter"] = (result[6], self._filters.get(result[6], None))
=======
            status["filter"] = result[6]
>>>>>>> 0ead46c3
        # Calibration LED on
        status["calibration"] = result[7] == __CALON
        # Slide or filter moving
        status["busy"] = any(busy)
        return status

<<<<<<< HEAD
    def moving(self):
        """Report whether or not the device is between positions."""
        import time

=======
    # Implemented by FilterWheelBase
    # def get_filters(self):
    #    pass

    def moving(self):
        """Report whether or not the device is between positions."""
>>>>>>> 0ead46c3
        # Wait a short time to avoid false negatives when called
        # immediately after initiating a move. Trial and error
        # indicates a delay of 50ms is required.
        time.sleep(0.05)
        # Can return false negatives on long moves, so OR 5 readings.
        moving = False
        for i in range(5):
            moving = moving or any(
                (
                    self.get_slide_position() == __SLDMID,
                    self.get_position() == __FLTMID,
                )
            )
            time.sleep(0.01)
        return moving

    def _do_get_position(self):
        """Return the current filter position"""
        result = self._send_command(__GETFILT)
        if result == __FLTERR:
<<<<<<< HEAD
            raise Exception("Filter position error.")
=======
            raise microscope.DeviceError("Filter position error.")
>>>>>>> 0ead46c3
        return result

    def _do_set_position(self, pos, blocking=True):
        """Set the filter position"""
        result = self._send_command(__SETFILT, pos)
        if result is None:
            raise microscope.DeviceError("Filter position error.")
        while blocking and self.moving():
            pass
        return result

    def initialize(self):
        super().initialize()<|MERGE_RESOLUTION|>--- conflicted
+++ resolved
@@ -36,17 +36,15 @@
 """
 
 import logging
+import time
 from enum import IntEnum
+from threading import Lock
 from typing import Mapping
 
-import time
-from threading import Lock
-
 import hid
 
-<<<<<<< HEAD
-import microscope.devices
-
+import microscope
+import microscope.abc
 
 _logger = logging.getLogger(__name__)
 
@@ -62,12 +60,6 @@
 
 Mode = IntEnum("Mode", "difference, raw, calibrate")
 
-
-=======
-import microscope
-import microscope.devices
-
->>>>>>> 0ead46c3
 # Clarity constants. These may differ across products, so mangle names.
 # USB IDs
 _Clarity__VENDORID = 0x1F0A
@@ -116,7 +108,6 @@
 _Clarity__SETCAL = 0x25  # 1 byte out CAL led status, echoes command or SLEEP
 # Service mode commands. Stops disk spinning for alignment.
 _Clarity__SETSVCMODE1 = 0xE0  # 1 byte for service mode. SLEEP activates service mode. RUN returns to normal mode.
-<<<<<<< HEAD
 
 
 class _CameraAugmentor:
@@ -156,20 +147,11 @@
             shape = (shape[1], shape[0])
         return shape
 
-=======
->>>>>>> 0ead46c3
-
-class Clarity(
-    microscope.devices.ControllerDevice, microscope.devices.FilterWheelBase
-):
+
+class Clarity(microscope.abc.Controller, microscope.abc.FilterWheel):
     """Adds support for Aurox Clarity
-
-<<<<<<< HEAD
     Acts as a ControllerDevice providing the camera attached to the Clarity."""
 
-=======
-class Clarity(microscope.devices.FilterWheelBase):
->>>>>>> 0ead46c3
     _slide_to_sectioning = {
         __SLDPOS0: "bypass",
         __SLDPOS1: "low",
@@ -187,7 +169,6 @@
         __FULLSTAT: 10,
     }
 
-<<<<<<< HEAD
     def __init__(self, camera=None, camera_kwargs={}, **kwargs) -> None:
         """Create a Clarity instance controlling an optional Camera device.
 
@@ -195,17 +176,11 @@
            :param camera_kwargs: parameters passed to camera as keyword arguments
         """
         super().__init__(**kwargs)
-        from threading import Lock
-
         # A comms lock.
-=======
-    def __init__(self, **kwargs):
         super().__init__(positions=Clarity._positions, **kwargs)
->>>>>>> 0ead46c3
         self._lock = Lock()
         # The hid connection object
         self._hid = None
-<<<<<<< HEAD
         self._devices = {}
         if camera is None:
             self._cam = None
@@ -222,8 +197,6 @@
         # Acquisition mode
         self._mode = Mode.raw
         # Add device settings
-=======
->>>>>>> 0ead46c3
         self.add_setting(
             "sectioning",
             "enum",
@@ -231,13 +204,12 @@
             lambda val: self.set_slide_position(val),
             self._slide_to_sectioning,
         )
-<<<<<<< HEAD
         self.add_setting(
             "mode", "enum", lambda: self._mode.name, self.set_mode, Mode
         )
 
     @property
-    def devices(self) -> Mapping[str, microscope.devices.Device]:
+    def devices(self) -> Mapping[str, microscope.abc.Device]:
         """Devices property, required by ControllerDevice interface."""
         if self._cam:
             return {"camera": self._cam}
@@ -254,8 +226,6 @@
             self._set_calibration(True)
         else:
             self._set_calibration(False)
-=======
->>>>>>> 0ead46c3
 
     def _send_command(self, command, param=0, max_length=16, timeout_ms=100):
         """Send a command to the Clarity and return its response"""
@@ -398,30 +368,15 @@
             status["filter"] = (None, "moving")
             busy.append(True)
         else:
-<<<<<<< HEAD
-            status["filter"] = (result[6], self._filters.get(result[6], None))
-=======
             status["filter"] = result[6]
->>>>>>> 0ead46c3
         # Calibration LED on
         status["calibration"] = result[7] == __CALON
         # Slide or filter moving
         status["busy"] = any(busy)
         return status
 
-<<<<<<< HEAD
     def moving(self):
         """Report whether or not the device is between positions."""
-        import time
-
-=======
-    # Implemented by FilterWheelBase
-    # def get_filters(self):
-    #    pass
-
-    def moving(self):
-        """Report whether or not the device is between positions."""
->>>>>>> 0ead46c3
         # Wait a short time to avoid false negatives when called
         # immediately after initiating a move. Trial and error
         # indicates a delay of 50ms is required.
@@ -442,11 +397,7 @@
         """Return the current filter position"""
         result = self._send_command(__GETFILT)
         if result == __FLTERR:
-<<<<<<< HEAD
-            raise Exception("Filter position error.")
-=======
             raise microscope.DeviceError("Filter position error.")
->>>>>>> 0ead46c3
         return result
 
     def _do_set_position(self, pos, blocking=True):
